--- conflicted
+++ resolved
@@ -11,13 +11,9 @@
 )
 from zyte_spider_templates.documentation import document_enum
 
-<<<<<<< HEAD
+from .utils import _URL_PATTERN
+
 logger = getLogger(__name__)
-
-_URL_PATTERN = r"^https?://[^:/\s]+(:\d{1,5})?(/[^\s]*)*(#[^\s]*)?$"
-=======
-from .utils import _URL_PATTERN
->>>>>>> 5f4c2c66
 
 
 @document_enum
@@ -114,7 +110,6 @@
             "group": "inputs",
             "exclusiveRequired": True,
         },
-<<<<<<< HEAD
     )
 
 
@@ -164,7 +159,4 @@
                 value = new_value
             else:
                 raise ValueError(f"No valid URL found in {value!r}")
-        return value
-=======
-    )
->>>>>>> 5f4c2c66
+        return value