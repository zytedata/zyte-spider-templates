from enum import Enum
from typing import Any, Dict, Iterable, List, Optional, Union

from pydantic import BaseModel, Field, field_validator
from scrapy import Request
from scrapy.settings import SETTINGS_PRIORITIES, BaseSettings
from scrapy_poet import DummyResponse, DynamicDeps
from scrapy_spider_metadata import Args
from w3lib.url import add_or_replace_parameter
<<<<<<< HEAD
from zyte_common_items import Serp

from .._geolocations import GEOLOCATION_OPTIONS_WITH_CODE, Geolocation
=======
from zyte_common_items import (
    Article,
    ArticleList,
    ForumThread,
    JobPosting,
    Product,
    ProductList,
    Serp,
)

from ..documentation import document_enum
>>>>>>> 317f69bb
from ..params import MaxRequestsParam
from ._google_domains import GoogleDomain
from ._google_gl import GOOGLE_GL_OPTIONS_WITH_CODE, GoogleGl
from .base import BaseSpider


class GoogleCrParam(BaseModel):
    cr: Optional[str] = Field(
        title="Content Countries",
        description=(
            "Restricts search results to documents originating in "
            "particular countries. See "
            "https://developers.google.com/custom-search/v1/reference/rest/v1/cse/list#body.QUERY_PARAMETERS.cr"
        ),
        default=None,
    )


class GoogleGlParam(BaseModel):
    gl: Optional[GoogleGl] = Field(
        title="User Country",
        description=(
            "Boosts results relevant to this country. See "
            "https://developers.google.com/custom-search/v1/reference/rest/v1/cse/list#body.QUERY_PARAMETERS.gl"
        ),
        default=None,
        json_schema_extra={
            "enumMeta": {
                code: {
                    "title": GOOGLE_GL_OPTIONS_WITH_CODE[code],
                }
                for code in GoogleGl
            }
        },
    )


class SearchQueriesParam(BaseModel):
    search_queries: Optional[List[str]] = Field(
        title="Search Queries",
        description="Input 1 search query per line (e.g. foo bar).",
        json_schema_extra={
            "widget": "textarea",
        },
    )

    @field_validator("search_queries", mode="before")
    @classmethod
    def validate_search_queries(cls, value: Union[List[str], str]) -> List[str]:
        """Validate a list of search queries.
        If a string is received as input, it is split into multiple strings
        on new lines.
        """
        if isinstance(value, str):
            value = value.split("\n")
        result = []
        for v in value:
            if v := v.strip():
                result.append(v)
        if not result:
            raise ValueError("The search_queries parameter value is missing or empty.")
        return result


class SerpGeolocationParam(BaseModel):
    # We use “geolocation” as parameter name (instead of e.g. “ip_geolocation”)
    # to reuse the implementation in BaseSpider.
    geolocation: Optional[Geolocation] = Field(
        # The title, worded like this for contrast with gl, is the reason why
        # ..params.GeolocationParam is not used.
        title="IP Country",
        description="Country of the IP addresses to use.",
        default=None,
        json_schema_extra={
            "enumMeta": {
                code: {
                    "title": GEOLOCATION_OPTIONS_WITH_CODE[code],
                }
                for code in Geolocation
            }
        },
    )


class SerpMaxPagesParam(BaseModel):
    max_pages: int = Field(
        title="Max Pages",
        description="Maximum number of result pages to visit per search query.",
        ge=1,
        default=1,
    )


class SerpResultsPerPageParam(BaseModel):
    results_per_page: Optional[int] = Field(
        title="Results Per Page",
        description="Maximum number of results per page.",
        ge=1,
        default=None,
    )


@document_enum
class SerpItemType(str, Enum):
    article: str = "article"
    """
    Article data.
    """

    articleList: str = "articleList"
    """
    Article list data.
    """

    forumThread: str = "forumThread"
    """
    Forum thread data.
    """

    jobPosting: str = "jobPosting"
    """
    Job posting data.
    """

    product: str = "product"
    """
    Product data.
    """

    productList: str = "productList"
    """
    Product list data.
    """


ITEM_TYPE_CLASSES = {
    SerpItemType.article: Article,
    SerpItemType.articleList: ArticleList,
    SerpItemType.forumThread: ForumThread,
    SerpItemType.jobPosting: JobPosting,
    SerpItemType.product: Product,
    SerpItemType.productList: ProductList,
}


class SerpItemTypeParam(BaseModel):
    item_type: Optional[SerpItemType] = Field(
        title="Follow and Extract",
        description=(
            "If specified, follow organic search result links, and extract "
            "the selected data type from the target pages. Spider output "
            "items will be of the specified data type, not search engine "
            "results page items."
        ),
        default=None,
    )


class GoogleDomainParam(BaseModel):
    domain: GoogleDomain = Field(
        title="Domain",
        description="Target Google domain.",
        default=GoogleDomain.google_com,
    )


class GoogleSearchSpiderParams(
    MaxRequestsParam,
<<<<<<< HEAD
    SerpGeolocationParam,
    GoogleCrParam,
    GoogleGlParam,
=======
    SerpItemTypeParam,
    SerpResultsPerPageParam,
>>>>>>> 317f69bb
    SerpMaxPagesParam,
    SearchQueriesParam,
    GoogleDomainParam,
    BaseModel,
):
    pass


class GoogleSearchSpider(Args[GoogleSearchSpiderParams], BaseSpider):
    """Yield results from Google searches.

    See :class:`~zyte_spider_templates.spiders.serp.GoogleSearchSpiderParams`
    for supported parameters.

    .. seealso:: :ref:`google-search`.
    """

    name = "google_search"
    _default_results_per_page = 10

    metadata: Dict[str, Any] = {
        **BaseSpider.metadata,
        "title": "Google Search Results",
        "description": "Template for spiders that extract Google search results.",
    }

    @classmethod
    def update_settings(cls, settings: BaseSettings) -> None:
        super().update_settings(settings)
        retry_policy_setting_priority = settings.getpriority("ZYTE_API_RETRY_POLICY")
        if (
            retry_policy_setting_priority is None
            or retry_policy_setting_priority < SETTINGS_PRIORITIES["spider"]
        ):
            settings.set(
                "ZYTE_API_RETRY_POLICY",
                "zyte_api.aggressive_retrying",
                priority="spider",
            )

    def get_serp_request(self, url: str, *, page_number: int):
<<<<<<< HEAD
        if self.args.cr:
            url = add_or_replace_parameter(url, "cr", self.args.cr)
        if self.args.gl:
            url = add_or_replace_parameter(url, "gl", self.args.gl.value)
=======
        if self.args.results_per_page:
            url = add_or_replace_parameter(url, "num", str(self.args.results_per_page))
>>>>>>> 317f69bb
        return Request(
            url=url,
            callback=self.parse_serp,
            cb_kwargs={
                "page_number": page_number,
            },
            meta={
                "crawling_logs": {"page_type": "serp"},
                "zyte_api": {
                    "serp": True,
                },
            },
        )

    def start_requests(self) -> Iterable[Request]:
        search_queries = self.args.search_queries
        if not search_queries:
            raise ValueError("No search queries specified.")

        url = f"https://www.{self.args.domain.value}/search"
        for search_query in search_queries:
            search_url = add_or_replace_parameter(url, "q", search_query)
            yield self.get_serp_request(search_url, page_number=1)

    def parse_serp(self, response, page_number) -> Iterable[Union[Request, Serp]]:
        serp = Serp.from_dict(response.raw_api_response["serp"])

<<<<<<< HEAD
        next_start = page_number * self._results_per_page
        if serp.organicResults and (
            serp.metadata.totalOrganicResults is None
            or serp.metadata.totalOrganicResults > next_start
        ):
            next_url = add_or_replace_parameter(serp.url, "start", str(next_start))
            yield self.get_serp_request(next_url, page_number=page_number + 1)
=======
        if page_number < self.args.max_pages:
            next_start = page_number * (
                self.args.results_per_page or self._default_results_per_page
            )
            if serp.organicResults and serp.metadata.totalOrganicResults > next_start:
                next_url = add_or_replace_parameter(serp.url, "start", str(next_start))
                yield self.get_serp_request(next_url, page_number=page_number + 1)

        if self.args.item_type is None:
            yield serp
            return

        for result in serp.organicResults:
            yield response.follow(
                result.url,
                callback=self.parse_result,
                meta={
                    "crawling_logs": {"page_type": self.args.item_type.value},
                    "inject": [ITEM_TYPE_CLASSES[self.args.item_type]],
                },
            )
>>>>>>> 317f69bb

    def parse_result(
        self, response: DummyResponse, dynamic: DynamicDeps
    ) -> Iterable[Any]:
        yield next(iter(dynamic.values()))<|MERGE_RESOLUTION|>--- conflicted
+++ resolved
@@ -7,11 +7,6 @@
 from scrapy_poet import DummyResponse, DynamicDeps
 from scrapy_spider_metadata import Args
 from w3lib.url import add_or_replace_parameter
-<<<<<<< HEAD
-from zyte_common_items import Serp
-
-from .._geolocations import GEOLOCATION_OPTIONS_WITH_CODE, Geolocation
-=======
 from zyte_common_items import (
     Article,
     ArticleList,
@@ -22,8 +17,8 @@
     Serp,
 )
 
+from .._geolocations import GEOLOCATION_OPTIONS_WITH_CODE, Geolocation
 from ..documentation import document_enum
->>>>>>> 317f69bb
 from ..params import MaxRequestsParam
 from ._google_domains import GoogleDomain
 from ._google_gl import GOOGLE_GL_OPTIONS_WITH_CODE, GoogleGl
@@ -191,16 +186,13 @@
 
 
 class GoogleSearchSpiderParams(
-    MaxRequestsParam,
-<<<<<<< HEAD
     SerpGeolocationParam,
     GoogleCrParam,
     GoogleGlParam,
-=======
     SerpItemTypeParam,
     SerpResultsPerPageParam,
->>>>>>> 317f69bb
     SerpMaxPagesParam,
+    MaxRequestsParam,
     SearchQueriesParam,
     GoogleDomainParam,
     BaseModel,
@@ -241,15 +233,12 @@
             )
 
     def get_serp_request(self, url: str, *, page_number: int):
-<<<<<<< HEAD
         if self.args.cr:
             url = add_or_replace_parameter(url, "cr", self.args.cr)
         if self.args.gl:
             url = add_or_replace_parameter(url, "gl", self.args.gl.value)
-=======
         if self.args.results_per_page:
             url = add_or_replace_parameter(url, "num", str(self.args.results_per_page))
->>>>>>> 317f69bb
         return Request(
             url=url,
             callback=self.parse_serp,
@@ -277,20 +266,14 @@
     def parse_serp(self, response, page_number) -> Iterable[Union[Request, Serp]]:
         serp = Serp.from_dict(response.raw_api_response["serp"])
 
-<<<<<<< HEAD
-        next_start = page_number * self._results_per_page
-        if serp.organicResults and (
-            serp.metadata.totalOrganicResults is None
-            or serp.metadata.totalOrganicResults > next_start
-        ):
-            next_url = add_or_replace_parameter(serp.url, "start", str(next_start))
-            yield self.get_serp_request(next_url, page_number=page_number + 1)
-=======
         if page_number < self.args.max_pages:
             next_start = page_number * (
                 self.args.results_per_page or self._default_results_per_page
             )
-            if serp.organicResults and serp.metadata.totalOrganicResults > next_start:
+            if serp.organicResults and (
+                serp.metadata.totalOrganicResults is None
+                or serp.metadata.totalOrganicResults > next_start
+            ):
                 next_url = add_or_replace_parameter(serp.url, "start", str(next_start))
                 yield self.get_serp_request(next_url, page_number=page_number + 1)
 
@@ -307,7 +290,6 @@
                     "inject": [ITEM_TYPE_CLASSES[self.args.item_type]],
                 },
             )
->>>>>>> 317f69bb
 
     def parse_result(
         self, response: DummyResponse, dynamic: DynamicDeps
