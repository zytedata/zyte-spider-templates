--- conflicted
+++ resolved
@@ -17,12 +17,8 @@
     Serp,
 )
 
-<<<<<<< HEAD
-=======
 from .._geolocations import GEOLOCATION_OPTIONS_WITH_CODE, Geolocation
 from ..documentation import document_enum
-from ..params import MaxRequestsParam
->>>>>>> 8e0eefb4
 from ._google_domains import GoogleDomain
 from ._google_gl import GOOGLE_GL_OPTIONS_WITH_CODE, GoogleGl
 from ._google_hl import GOOGLE_HL_OPTIONS_WITH_CODE, GoogleHl
@@ -147,7 +143,6 @@
     )
 
 
-<<<<<<< HEAD
 # MaxRequestsParam without the widget.
 class SerpMaxRequestsParam(BaseModel):
     max_requests: Optional[int] = Field(
@@ -160,7 +155,9 @@
         ),
         default=100,
         ge=1,
-=======
+    )
+
+
 class SerpResultsPerPageParam(BaseModel):
     results_per_page: Optional[int] = Field(
         title="Results Per Page",
@@ -223,7 +220,6 @@
             "results page items."
         ),
         default=None,
->>>>>>> 8e0eefb4
     )
 
 
@@ -236,9 +232,6 @@
 
 
 class GoogleSearchSpiderParams(
-<<<<<<< HEAD
-    SerpMaxRequestsParam,
-=======
     GoogleLrParam,
     GoogleHlParam,
     SerpGeolocationParam,
@@ -246,9 +239,8 @@
     GoogleGlParam,
     SerpItemTypeParam,
     SerpResultsPerPageParam,
->>>>>>> 8e0eefb4
     SerpMaxPagesParam,
-    MaxRequestsParam,
+    SerpMaxRequestsParam,
     SearchQueriesParam,
     GoogleDomainParam,
     BaseModel,
