--- conflicted
+++ resolved
@@ -59,13 +59,15 @@
     )
 
 
-<<<<<<< HEAD
 class SerpResultsPerPageParam(BaseModel):
     results_per_page: Optional[int] = Field(
         title="Results Per Page",
         description="Maximum number of results per page.",
         ge=1,
-=======
+        default=None,
+    )
+
+
 @document_enum
 class SerpItemType(str, Enum):
     article: str = "article"
@@ -118,7 +120,6 @@
             "items will be of the specified data type, not search engine "
             "results page items."
         ),
->>>>>>> 55663e0d
         default=None,
     )
 
@@ -133,11 +134,8 @@
 
 class GoogleSearchSpiderParams(
     MaxRequestsParam,
-<<<<<<< HEAD
+    SerpItemTypeParam,
     SerpResultsPerPageParam,
-=======
-    SerpItemTypeParam,
->>>>>>> 55663e0d
     SerpMaxPagesParam,
     SearchQueriesParam,
     GoogleDomainParam,
@@ -208,16 +206,10 @@
     def parse_serp(self, response, page_number) -> Iterable[Union[Request, Serp]]:
         serp = Serp.from_dict(response.raw_api_response["serp"])
 
-<<<<<<< HEAD
-        next_start = page_number * (
-            self.args.results_per_page or self._default_results_per_page
-        )
-        if serp.organicResults and serp.metadata.totalOrganicResults > next_start:
-            next_url = add_or_replace_parameter(serp.url, "start", str(next_start))
-            yield self.get_serp_request(next_url, page_number=page_number + 1)
-=======
         if page_number < self.args.max_pages:
-            next_start = page_number * self._results_per_page
+            next_start = page_number * (
+                self.args.results_per_page or self._default_results_per_page
+            )
             if serp.organicResults and serp.metadata.totalOrganicResults > next_start:
                 next_url = add_or_replace_parameter(serp.url, "start", str(next_start))
                 yield self.get_serp_request(next_url, page_number=page_number + 1)
@@ -235,7 +227,6 @@
                     "inject": [ITEM_TYPE_CLASSES[self.args.item_type]],
                 },
             )
->>>>>>> 55663e0d
 
     def parse_result(
         self, response: DummyResponse, dynamic: DynamicDeps
