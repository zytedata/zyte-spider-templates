--- conflicted
+++ resolved
@@ -4,12 +4,7 @@
 from typing import TYPE_CHECKING, Any, Callable, Dict, Iterable, Optional, Union, cast
 
 import scrapy
-<<<<<<< HEAD
 from pydantic import BaseModel, ConfigDict, Field, model_validator
-from scrapy import Request
-=======
-from pydantic import BaseModel, ConfigDict, Field
->>>>>>> 71a5f711
 from scrapy.crawler import Crawler
 from scrapy_poet import DummyResponse, DynamicDeps
 from scrapy_spider_metadata import Args
@@ -268,8 +263,7 @@
             meta=meta,
         )
 
-<<<<<<< HEAD
-    def start_requests(self) -> Iterable[Request]:
+    def start_requests(self) -> Iterable[scrapy.Request]:
         if self.args.search_queries:
             for url in self.start_urls:
                 meta: Dict[str, Any] = {
@@ -277,7 +271,7 @@
                 }
                 if self.args.extract_from == ExtractFrom.browserHtml:
                     meta["inject"] = [BrowserResponse]
-                yield Request(
+                yield scrapy.Request(
                     url=url,
                     callback=self.parse_search_request_template,
                     meta=meta,
@@ -291,7 +285,7 @@
         response: DummyResponse,
         search_request_template: SearchRequestTemplate,
         dynamic: DynamicDeps,
-    ) -> Iterable[Request]:
+    ) -> Iterable[scrapy.Request]:
         probability = search_request_template.get_probability()
         if probability is not None and probability <= 0:
             return
@@ -302,11 +296,6 @@
                     "crawling_logs": {"page_type": "productNavigation"},
                 },
             )
-=======
-    def start_requests(self) -> Iterable[scrapy.Request]:
-        for url in self.start_urls:
-            yield self.get_start_request(url)
->>>>>>> 71a5f711
 
     def parse_navigation(
         self, response: DummyResponse, navigation: ProductNavigation
