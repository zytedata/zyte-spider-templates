from enum import Enum
from logging import getLogger
from typing import Any, Callable, Dict, Iterable, Optional, Union

import requests
import scrapy
from pydantic import Field
from scrapy import Request
from scrapy.crawler import Crawler
from scrapy_poet import DummyResponse
from scrapy_spider_metadata import Args
from zyte_common_items import ProbabilityRequest, Product, ProductNavigation

from zyte_spider_templates.documentation import document_enum
from zyte_spider_templates.spiders.base import (
    ARG_SETTING_PRIORITY,
    BaseSpider,
    BaseSpiderParams,
)
from zyte_spider_templates.utils import get_domain

logger = getLogger(__name__)


@document_enum
class EcommerceCrawlStrategy(str, Enum):
    full: str = "full"
    """Follow most links within the domain of URL in an attempt to discover and
    extract as many products as possible."""

    navigation: str = "navigation"
    """Follow pagination, subcategories, and product detail pages.

    Pagination Only is a better choice if the target URL does not have
    subcategories, or if Zyte API is misidentifying some URLs as subcategories.
    """

    pagination_only: str = "pagination_only"
    """Follow pagination and product detail pages. Subcategory links are
    ignored."""


class EcommerceSpiderParams(BaseSpiderParams):
    crawl_strategy: EcommerceCrawlStrategy = Field(
        title="Crawl strategy",
        description="Determines how the start URL and follow-up URLs are crawled.",
        default=EcommerceCrawlStrategy.full,
        json_schema_extra={
            "enumMeta": {
                EcommerceCrawlStrategy.full: {
                    "title": "Full",
                    "description": "Follow most links within the domain of URL in an attempt to discover and extract as many products as possible.",
                },
                EcommerceCrawlStrategy.navigation: {
                    "title": "Navigation",
                    "description": (
                        "Follow pagination, subcategories, and product detail "
                        "pages. Pagination Only is a better choice if the "
                        "target URL does not have subcategories, or if Zyte "
                        "API is misidentifying some URLs as subcategories."
                    ),
                },
                EcommerceCrawlStrategy.pagination_only: {
                    "title": "Pagination Only",
                    "description": (
                        "Follow pagination and product detail pages. Subcategory links are ignored."
                    ),
                },
            },
        },
    )


class EcommerceSpider(Args[EcommerceSpiderParams], BaseSpider):
    """Yield products from an e-commerce website.

    See :class:`~zyte_spider_templates.spiders.ecommerce.EcommerceSpiderParams`
    for supported parameters.

    .. seealso:: :ref:`e-commerce`.
    """

    name = "ecommerce"

    metadata: Dict[str, Any] = {
        **BaseSpider.metadata,
        "title": "E-commerce",
        "description": "Template for spiders that extract product data from e-commerce websites.",
    }

    @classmethod
    def from_crawler(cls, crawler: Crawler, *args, **kwargs) -> scrapy.Spider:
        spider = super(EcommerceSpider, cls).from_crawler(crawler, *args, **kwargs)
<<<<<<< HEAD
        url = getattr(spider.args, "url", None)
        if url:
            spider.start_urls = [url]
        else:
            spider.start_urls = spider.args.urls
        spider.allowed_domains = [get_domain(url) for url in spider.start_urls]
=======
        seed_url = spider.args.seed_url
        if seed_url:
            response = requests.get(seed_url)
            urls = [url.strip() for url in response.text.split("\n")]
            urls = [url for url in urls if url]
            spider.logger.info(f"Loaded {len(urls)} initial URLs from {seed_url}.")
            spider.start_urls = urls
        else:
            spider.start_urls = [spider.args.url]
        spider.allowed_domains = list(set(get_domain(url) for url in spider.start_urls))
>>>>>>> 1d3e4a68

        if spider.args.extract_from is not None:
            spider.settings.set(
                "ZYTE_API_PROVIDER_PARAMS",
                {
                    "productOptions": {"extractFrom": spider.args.extract_from},
                    "productNavigationOptions": {
                        "extractFrom": spider.args.extract_from
                    },
                    **spider.settings.get("ZYTE_API_PROVIDER_PARAMS", {}),
                },
                priority=ARG_SETTING_PRIORITY,
            )

        return spider

    def get_start_request(self, url):
        meta = {
            "crawling_logs": {"page_type": "productNavigation"},
        }
        if self.args.crawl_strategy == EcommerceCrawlStrategy.full:
<<<<<<< HEAD
            page_params = {"full_domain": self.allowed_domains[0]}

        for url in self.start_urls:
            yield Request(
                url=url,
                callback=self.parse_navigation,
                meta={
                    "page_params": page_params,
                    "crawling_logs": {"page_type": "productNavigation"},
                },
            )
=======
            meta["page_params"] = {"full_domain": get_domain(url)}
        return Request(
            url=url,
            callback=self.parse_navigation,
            meta=meta,
        )
>>>>>>> 1d3e4a68

    def start_requests(self) -> Iterable[Request]:
        for url in self.start_urls:
            yield self.get_start_request(url)

    def parse_navigation(
        self, response: DummyResponse, navigation: ProductNavigation
    ) -> Iterable[Request]:
        page_params = response.meta.get("page_params")

        products = navigation.items or []
        for request in products:
            yield self.get_parse_product_request(request)

        if navigation.nextPage:
            if not products:
                self.logger.info(
                    f"Ignoring nextPage link {navigation.nextPage} since there "
                    f"are no product links found in {navigation.url}"
                )
            else:
                yield self.get_nextpage_request(navigation.nextPage)

        if self.args.crawl_strategy != EcommerceCrawlStrategy.pagination_only:
            for request in navigation.subCategories or []:
                yield self.get_subcategory_request(request, page_params=page_params)

    def parse_product(
        self, response: DummyResponse, product: Product
    ) -> Iterable[Product]:
        probability = product.get_probability()

        # TODO: convert to a configurable parameter later on after the launch
        if probability is None or probability >= 0.1:
            yield product
        else:
            self.crawler.stats.inc_value("drop_item/product/low_probability")
            self.logger.info(
                f"Ignoring item from {response.url} since its probability is "
                f"less than threshold of 0.1:\n{product}"
            )

    @staticmethod
    def get_parse_navigation_request_priority(
        request: Union[ProbabilityRequest, Request]
    ) -> int:
        if (
            not hasattr(request, "metadata")
            or not request.metadata
            or request.metadata.probability is None
        ):
            return 0
        return int(100 * request.metadata.probability)

    def get_parse_navigation_request(
        self,
        request: Union[ProbabilityRequest, Request],
        callback: Optional[Callable] = None,
        page_params: Optional[Dict[str, Any]] = None,
        priority: Optional[int] = None,
        page_type: str = "productNavigation",
    ) -> scrapy.Request:
        callback = callback or self.parse_navigation

        return request.to_scrapy(
            callback=callback,
            priority=priority or self.get_parse_navigation_request_priority(request),
            meta={
                "page_params": page_params or {},
                "crawling_logs": {
                    "name": request.name or "",
                    "probability": request.get_probability(),
                    "page_type": page_type,
                },
            },
        )

    def get_subcategory_request(
        self,
        request: Union[ProbabilityRequest, Request],
        callback: Optional[Callable] = None,
        page_params: Optional[Dict[str, Any]] = None,
        priority: Optional[int] = None,
    ) -> scrapy.Request:
        page_type = "subCategories"
        request_name = request.name or ""
        if "[heuristics]" not in request_name:
            page_params = None
        else:
            page_type = "productNavigation-heuristics"
            request.name = request_name.replace("[heuristics]", "").strip()
        return self.get_parse_navigation_request(
            request,
            callback,
            page_params,
            priority,
            page_type,
        )

    def get_nextpage_request(
        self,
        request: Union[ProbabilityRequest, Request],
        callback: Optional[Callable] = None,
        page_params: Optional[Dict[str, Any]] = None,
    ):
        return self.get_parse_navigation_request(
            request, callback, page_params, self._NEXT_PAGE_PRIORITY, "nextPage"
        )

    def get_parse_product_request_priority(self, request: ProbabilityRequest) -> int:
        probability = request.get_probability() or 0
        return int(100 * probability) + self._NEXT_PAGE_PRIORITY

    def get_parse_product_request(
        self, request: ProbabilityRequest, callback: Optional[Callable] = None
    ) -> scrapy.Request:
        callback = callback or self.parse_product
        priority = self.get_parse_product_request_priority(request)

        probability = request.get_probability()

        scrapy_request = request.to_scrapy(
            callback=callback,
            priority=priority,
            meta={
                "crawling_logs": {
                    "name": request.name,
                    "probability": probability,
                    "page_type": "product",
                }
            },
        )
        scrapy_request.meta["allow_offsite"] = True
        return scrapy_request<|MERGE_RESOLUTION|>--- conflicted
+++ resolved
@@ -91,14 +91,6 @@
     @classmethod
     def from_crawler(cls, crawler: Crawler, *args, **kwargs) -> scrapy.Spider:
         spider = super(EcommerceSpider, cls).from_crawler(crawler, *args, **kwargs)
-<<<<<<< HEAD
-        url = getattr(spider.args, "url", None)
-        if url:
-            spider.start_urls = [url]
-        else:
-            spider.start_urls = spider.args.urls
-        spider.allowed_domains = [get_domain(url) for url in spider.start_urls]
-=======
         seed_url = spider.args.seed_url
         if seed_url:
             response = requests.get(seed_url)
@@ -106,10 +98,11 @@
             urls = [url for url in urls if url]
             spider.logger.info(f"Loaded {len(urls)} initial URLs from {seed_url}.")
             spider.start_urls = urls
+        elif spider.args.urls:
+            spider.start_urls = spider.args.urls
         else:
             spider.start_urls = [spider.args.url]
         spider.allowed_domains = list(set(get_domain(url) for url in spider.start_urls))
->>>>>>> 1d3e4a68
 
         if spider.args.extract_from is not None:
             spider.settings.set(
@@ -131,26 +124,12 @@
             "crawling_logs": {"page_type": "productNavigation"},
         }
         if self.args.crawl_strategy == EcommerceCrawlStrategy.full:
-<<<<<<< HEAD
-            page_params = {"full_domain": self.allowed_domains[0]}
-
-        for url in self.start_urls:
-            yield Request(
-                url=url,
-                callback=self.parse_navigation,
-                meta={
-                    "page_params": page_params,
-                    "crawling_logs": {"page_type": "productNavigation"},
-                },
-            )
-=======
             meta["page_params"] = {"full_domain": get_domain(url)}
         return Request(
             url=url,
             callback=self.parse_navigation,
             meta=meta,
         )
->>>>>>> 1d3e4a68
 
     def start_requests(self) -> Iterable[Request]:
         for url in self.start_urls:
