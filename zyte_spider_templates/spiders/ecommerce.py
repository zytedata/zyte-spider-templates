from enum import Enum
from logging import getLogger
from typing import Any, Callable, Dict, Iterable, Optional, Union

import requests
import scrapy
from pydantic import BaseModel, Field
from scrapy import Request
from scrapy.crawler import Crawler
from scrapy_poet import DummyResponse
from scrapy_spider_metadata import Args
from zyte_common_items import ProbabilityRequest, Product, ProductNavigation

from zyte_spider_templates.spiders.base import (
    ARG_SETTING_PRIORITY,
    BaseSpider,
    BaseSpiderParams,
)
from zyte_spider_templates.utils import get_domain

from ..documentation import document_enum
from ..utils import load_url_list

logger = getLogger(__name__)


@document_enum
class EcommerceCrawlStrategy(str, Enum):
    full: str = "full"
    """Follow most links within the domain of URL in an attempt to discover and
    extract as many products as possible."""

    navigation: str = "navigation"
    """Follow pagination, subcategories, and product detail pages.

    Pagination Only is a better choice if the target URL does not have
    subcategories, or if Zyte API is misidentifying some URLs as subcategories.
    """

    pagination_only: str = "pagination_only"
    """Follow pagination and product detail pages. Subcategory links are
    ignored."""


class EcommerceCrawlStrategyParam(BaseModel):
    crawl_strategy: EcommerceCrawlStrategy = Field(
        title="Crawl strategy",
        description="Determines how the start URL and follow-up URLs are crawled.",
        default=EcommerceCrawlStrategy.full,
        json_schema_extra={
            "enumMeta": {
                EcommerceCrawlStrategy.full: {
                    "title": "Full",
                    "description": "Follow most links within the domain of URL in an attempt to discover and extract as many products as possible.",
                },
                EcommerceCrawlStrategy.navigation: {
                    "title": "Navigation",
                    "description": (
                        "Follow pagination, subcategories, and product detail "
                        "pages. Pagination Only is a better choice if the "
                        "target URL does not have subcategories, or if Zyte "
                        "API is misidentifying some URLs as subcategories."
                    ),
                },
                EcommerceCrawlStrategy.pagination_only: {
                    "title": "Pagination Only",
                    "description": (
                        "Follow pagination and product detail pages. Subcategory links are ignored."
                    ),
                },
            },
        },
    )


class EcommerceSpiderParams(EcommerceCrawlStrategyParam, BaseSpiderParams):
    pass


class EcommerceSpider(Args[EcommerceSpiderParams], BaseSpider):
    """Yield products from an e-commerce website.

    See :class:`~zyte_spider_templates.spiders.ecommerce.EcommerceSpiderParams`
    for supported parameters.

    .. seealso:: :ref:`e-commerce`.
    """

    name = "ecommerce"

    metadata: Dict[str, Any] = {
        **BaseSpider.metadata,
        "title": "E-commerce",
        "description": "Template for spiders that extract product data from e-commerce websites.",
    }

    @classmethod
    def from_crawler(cls, crawler: Crawler, *args, **kwargs) -> scrapy.Spider:
        spider = super(EcommerceSpider, cls).from_crawler(crawler, *args, **kwargs)
<<<<<<< HEAD
        url = getattr(spider.args, "url", None)
        if url:
            spider.start_urls = [url]
        else:
            spider.start_urls = spider.args.urls
        spider.allowed_domains = [get_domain(url) for url in spider.start_urls]
=======
        spider._init_input()
        spider._init_extract_from()
        return spider

    def _init_input(self):
        seed_url = self.args.seed_url
        if seed_url:
            response = requests.get(seed_url)
            urls = load_url_list(response.text)
            self.logger.info(f"Loaded {len(urls)} initial URLs from {seed_url}.")
            self.start_urls = urls
        else:
            self.start_urls = [self.args.url]
        self.allowed_domains = list(set(get_domain(url) for url in self.start_urls))
>>>>>>> 5f4c2c66

    def _init_extract_from(self):
        if self.args.extract_from is not None:
            self.settings.set(
                "ZYTE_API_PROVIDER_PARAMS",
                {
                    "productOptions": {"extractFrom": self.args.extract_from},
                    "productNavigationOptions": {"extractFrom": self.args.extract_from},
                    **self.settings.get("ZYTE_API_PROVIDER_PARAMS", {}),
                },
                priority=ARG_SETTING_PRIORITY,
            )

    def get_start_request(self, url):
        meta = {
            "crawling_logs": {"page_type": "productNavigation"},
        }
        if self.args.crawl_strategy == EcommerceCrawlStrategy.full:
<<<<<<< HEAD
            page_params = {"full_domain": self.allowed_domains[0]}

        for url in self.start_urls:
            yield Request(
                url=url,
                callback=self.parse_navigation,
                meta={
                    "page_params": page_params,
                    "crawling_logs": {"page_type": "productNavigation"},
                },
            )
=======
            meta["page_params"] = {"full_domain": get_domain(url)}
        return Request(
            url=url,
            callback=self.parse_navigation,
            meta=meta,
        )
>>>>>>> 5f4c2c66

    def start_requests(self) -> Iterable[Request]:
        for url in self.start_urls:
            yield self.get_start_request(url)

    def parse_navigation(
        self, response: DummyResponse, navigation: ProductNavigation
    ) -> Iterable[Request]:
        page_params = response.meta.get("page_params")

        products = navigation.items or []
        for request in products:
            yield self.get_parse_product_request(request)

        if navigation.nextPage:
            if not products:
                self.logger.info(
                    f"Ignoring nextPage link {navigation.nextPage} since there "
                    f"are no product links found in {navigation.url}"
                )
            else:
                yield self.get_nextpage_request(navigation.nextPage)

        if self.args.crawl_strategy != EcommerceCrawlStrategy.pagination_only:
            for request in navigation.subCategories or []:
                yield self.get_subcategory_request(request, page_params=page_params)

    def parse_product(
        self, response: DummyResponse, product: Product
    ) -> Iterable[Product]:
        probability = product.get_probability()

        # TODO: convert to a configurable parameter later on after the launch
        if probability is None or probability >= 0.1:
            yield product
        else:
            self.crawler.stats.inc_value("drop_item/product/low_probability")
            self.logger.info(
                f"Ignoring item from {response.url} since its probability is "
                f"less than threshold of 0.1:\n{product}"
            )

    @staticmethod
    def get_parse_navigation_request_priority(
        request: Union[ProbabilityRequest, Request]
    ) -> int:
        if (
            not hasattr(request, "metadata")
            or not request.metadata
            or request.metadata.probability is None
        ):
            return 0
        return int(100 * request.metadata.probability)

    def get_parse_navigation_request(
        self,
        request: Union[ProbabilityRequest, Request],
        callback: Optional[Callable] = None,
        page_params: Optional[Dict[str, Any]] = None,
        priority: Optional[int] = None,
        page_type: str = "productNavigation",
    ) -> scrapy.Request:
        callback = callback or self.parse_navigation

        return request.to_scrapy(
            callback=callback,
            priority=priority or self.get_parse_navigation_request_priority(request),
            meta={
                "page_params": page_params or {},
                "crawling_logs": {
                    "name": request.name or "",
                    "probability": request.get_probability(),
                    "page_type": page_type,
                },
            },
        )

    def get_subcategory_request(
        self,
        request: Union[ProbabilityRequest, Request],
        callback: Optional[Callable] = None,
        page_params: Optional[Dict[str, Any]] = None,
        priority: Optional[int] = None,
    ) -> scrapy.Request:
        page_type = "subCategories"
        request_name = request.name or ""
        if "[heuristics]" not in request_name:
            page_params = None
        else:
            page_type = "productNavigation-heuristics"
            request.name = request_name.replace("[heuristics]", "").strip()
        return self.get_parse_navigation_request(
            request,
            callback,
            page_params,
            priority,
            page_type,
        )

    def get_nextpage_request(
        self,
        request: Union[ProbabilityRequest, Request],
        callback: Optional[Callable] = None,
        page_params: Optional[Dict[str, Any]] = None,
    ):
        return self.get_parse_navigation_request(
            request, callback, page_params, self._NEXT_PAGE_PRIORITY, "nextPage"
        )

    def get_parse_product_request_priority(self, request: ProbabilityRequest) -> int:
        probability = request.get_probability() or 0
        return int(100 * probability) + self._NEXT_PAGE_PRIORITY

    def get_parse_product_request(
        self, request: ProbabilityRequest, callback: Optional[Callable] = None
    ) -> scrapy.Request:
        callback = callback or self.parse_product
        priority = self.get_parse_product_request_priority(request)

        probability = request.get_probability()

        scrapy_request = request.to_scrapy(
            callback=callback,
            priority=priority,
            meta={
                "crawling_logs": {
                    "name": request.name,
                    "probability": probability,
                    "page_type": "product",
                }
            },
        )
        scrapy_request.meta["allow_offsite"] = True
        return scrapy_request<|MERGE_RESOLUTION|>--- conflicted
+++ resolved
@@ -97,14 +97,6 @@
     @classmethod
     def from_crawler(cls, crawler: Crawler, *args, **kwargs) -> scrapy.Spider:
         spider = super(EcommerceSpider, cls).from_crawler(crawler, *args, **kwargs)
-<<<<<<< HEAD
-        url = getattr(spider.args, "url", None)
-        if url:
-            spider.start_urls = [url]
-        else:
-            spider.start_urls = spider.args.urls
-        spider.allowed_domains = [get_domain(url) for url in spider.start_urls]
-=======
         spider._init_input()
         spider._init_extract_from()
         return spider
@@ -116,10 +108,11 @@
             urls = load_url_list(response.text)
             self.logger.info(f"Loaded {len(urls)} initial URLs from {seed_url}.")
             self.start_urls = urls
+        elif self.args.urls:
+            self.start_urls = self.args.urls
         else:
             self.start_urls = [self.args.url]
         self.allowed_domains = list(set(get_domain(url) for url in self.start_urls))
->>>>>>> 5f4c2c66
 
     def _init_extract_from(self):
         if self.args.extract_from is not None:
@@ -138,26 +131,12 @@
             "crawling_logs": {"page_type": "productNavigation"},
         }
         if self.args.crawl_strategy == EcommerceCrawlStrategy.full:
-<<<<<<< HEAD
-            page_params = {"full_domain": self.allowed_domains[0]}
-
-        for url in self.start_urls:
-            yield Request(
-                url=url,
-                callback=self.parse_navigation,
-                meta={
-                    "page_params": page_params,
-                    "crawling_logs": {"page_type": "productNavigation"},
-                },
-            )
-=======
             meta["page_params"] = {"full_domain": get_domain(url)}
         return Request(
             url=url,
             callback=self.parse_navigation,
             meta=meta,
         )
->>>>>>> 5f4c2c66
 
     def start_requests(self) -> Iterable[Request]:
         for url in self.start_urls:
