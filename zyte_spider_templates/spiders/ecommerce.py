--- conflicted
+++ resolved
@@ -19,8 +19,6 @@
 from zyte_spider_templates.utils import get_domain
 
 from ..documentation import document_enum
-<<<<<<< HEAD
-=======
 from ..params import (
     ExtractFromParam,
     GeolocationParam,
@@ -29,8 +27,6 @@
     UrlsFileParam,
     UrlsParam,
 )
-from ..utils import load_url_list
->>>>>>> 84a37a1e
 
 
 @document_enum
