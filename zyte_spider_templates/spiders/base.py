--- conflicted
+++ resolved
@@ -10,33 +10,22 @@
     GeolocationParam,
     MaxRequestsParam,
     UrlParam,
-<<<<<<< HEAD
+    UrlsFileParam,
     UrlsParam,
-=======
-    UrlsFileParam,
->>>>>>> ca9f2148
 )
 
 # Higher priority than command-line-defined settings (40).
 ARG_SETTING_PRIORITY: int = 50
 
-<<<<<<< HEAD
-_INPUT_FIELDS = ("url", "urls", "seed_url")
-=======
-_INPUT_FIELDS = ("url", "urls_file")
->>>>>>> ca9f2148
+_INPUT_FIELDS = ("url", "urls", "urls_file")
 
 
 class BaseSpiderParams(
     ExtractFromParam,
     MaxRequestsParam,
     GeolocationParam,
-<<<<<<< HEAD
-    SeedUrlParam,
+    UrlsFileParam,
     UrlsParam,
-=======
-    UrlsFileParam,
->>>>>>> ca9f2148
     UrlParam,
     BaseModel,
 ):
