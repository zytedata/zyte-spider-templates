<<<<<<< HEAD
from ._incremental.middleware import IncrementalCrawlMiddleware
from .middlewares import (
    AllowOffsiteMiddleware,
    CrawlingLogsMiddleware,
    MaxRequestsPerSeedDownloaderMiddleware,
    OffsiteRequestsPerSeedMiddleware,
    OnlyFeedsMiddleware,
    TrackNavigationDepthSpiderMiddleware,
    TrackSeedsSpiderMiddleware,
)
from .spiders.article import ArticleSpider
=======
from importlib.metadata import version
from logging import getLogger

>>>>>>> 552223ec
from .spiders.base import BaseSpider, BaseSpiderParams
from .spiders.ecommerce import EcommerceSpider
from .spiders.serp import GoogleSearchSpider

<<<<<<< HEAD
from ._addon import Addon  # isort: skip
=======
logger = getLogger(__name__)
package = "zyte-spider-templates"
logger.info(f"Running {package} {version(package)}")
>>>>>>> 552223ec
<|MERGE_RESOLUTION|>--- conflicted
+++ resolved
@@ -1,4 +1,6 @@
-<<<<<<< HEAD
+from importlib.metadata import version
+from logging import getLogger
+
 from ._incremental.middleware import IncrementalCrawlMiddleware
 from .middlewares import (
     AllowOffsiteMiddleware,
@@ -10,19 +12,12 @@
     TrackSeedsSpiderMiddleware,
 )
 from .spiders.article import ArticleSpider
-=======
-from importlib.metadata import version
-from logging import getLogger
-
->>>>>>> 552223ec
 from .spiders.base import BaseSpider, BaseSpiderParams
 from .spiders.ecommerce import EcommerceSpider
 from .spiders.serp import GoogleSearchSpider
 
-<<<<<<< HEAD
 from ._addon import Addon  # isort: skip
-=======
+
 logger = getLogger(__name__)
 package = "zyte-spider-templates"
-logger.info(f"Running {package} {version(package)}")
->>>>>>> 552223ec
+logger.info(f"Running {package} {version(package)}")