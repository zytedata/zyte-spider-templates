from __future__ import annotations

import logging
from typing import TYPE_CHECKING, Iterable, List, cast
from unittest.mock import MagicMock, call, patch

import pytest
import pytest_twisted
import requests
import scrapy
<<<<<<< HEAD
from itemadapter import ItemAdapter
=======
from packaging import version
from pydantic.version import VERSION as PYDANTIC_VERSION
>>>>>>> 66172ee4
from pytest_twisted import ensureDeferred
from scrapy import signals
from scrapy.utils.defer import deferred_f_from_coro_f
from scrapy_poet import DummyResponse, DynamicDeps
from scrapy_spider_metadata import get_spider_metadata
from web_poet.page_inputs.browser import BrowserResponse
from yarl import URL
from zyte_common_items import (
    ProbabilityRequest,
    Product,
    ProductNavigation,
    SearchRequestTemplate,
    SearchRequestTemplateMetadata,
)

from zyte_spider_templates._geolocations import (
    GEOLOCATION_OPTIONS,
    GEOLOCATION_OPTIONS_WITH_CODE,
    Geolocation,
)
from zyte_spider_templates.spiders.ecommerce import EcommerceSpider

from . import get_crawler
from .test_utils import URL_TO_DOMAIN
from .utils import assertEqualSpiderMetadata, crawl_fake_zyte_api, get_addons

if TYPE_CHECKING:
    from aiohttp.pytest_plugin import AiohttpServer


@pytest_twisted.async_fixture(scope="module")
async def ecommerce_website(aiohttp_server) -> AiohttpServer:
    from zyte_test_websites.ecommerce.app import make_app as make_test_ecommerce_website

    app = make_test_ecommerce_website()
    return await aiohttp_server(app)


def test_start_requests():
    url = "https://example.com"
    crawler = get_crawler()
    spider = EcommerceSpider.from_crawler(crawler, url=url)
    requests = list(spider.start_requests())
    assert len(requests) == 1
    assert requests[0].url == url
    assert requests[0].callback == spider.parse_navigation


def test_start_requests_crawling_logs_page_type():
    url = "https://example.com"
    crawler = get_crawler()

    spider = EcommerceSpider.from_crawler(crawler, url=url)
    requests = list(spider.start_requests())
    assert requests[0].meta["crawling_logs"]["page_type"] == "productNavigation"

    spider = EcommerceSpider.from_crawler(
        crawler, url=url, crawl_strategy="direct_item"
    )
    requests = list(spider.start_requests())
    assert requests[0].meta["crawling_logs"]["page_type"] == "product"

    spider = EcommerceSpider.from_crawler(
        crawler, url=url, extract="product", crawl_strategy="direct_item"
    )
    requests = list(spider.start_requests())
    assert requests[0].meta["crawling_logs"]["page_type"] == "product"

    spider = EcommerceSpider.from_crawler(
        crawler, url=url, extract="productList", crawl_strategy="direct_item"
    )
    requests = list(spider.start_requests())
    assert requests[0].meta["crawling_logs"]["page_type"] == "productList"


def test_crawl():
    crawler = get_crawler()

    subcategory_urls = [
        "https://example.com/category/tech",
        "https://example.com/category/books",
    ]
    nextpage_url = "https://example.com/category/tech?p=2"
    item_urls = [
        "https://example.com/product?id=123",
        "https://example.com/product?id=988",
    ]
    request = scrapy.Request("https://example.com")
    response = DummyResponse(url=subcategory_urls[0], request=request)

    subcategories = {
        "subCategories": [
            {"url": subcategory_urls[0], "metadata": {"probability": 0.95}},
            {"url": subcategory_urls[1], "metadata": {"probability": 0.78}},
        ],
    }
    nextpage = {"nextPage": {"url": nextpage_url}}
    items = {
        "items": [
            {"url": item_urls[0], "metadata": {"probability": 0.99}},
            {"url": item_urls[1], "metadata": {"probability": 0.83}},
        ],
    }

    url = subcategory_urls[0]
    spider = EcommerceSpider.from_crawler(crawler, url="https://example.com/")

    def _get_requests(navigation: ProductNavigation) -> List[scrapy.Request]:
        return list(
            cast(
                Iterable[scrapy.Request],
                spider.parse_navigation(response, navigation, DynamicDeps()),
            )
        )

    # no links found
    navigation = ProductNavigation.from_dict({"url": url})
    requests = _get_requests(navigation)
    assert len(requests) == 0

    # subcategories only
    navigation = ProductNavigation.from_dict({"url": url, **subcategories})
    requests = _get_requests(navigation)
    assert len(requests) == 2
    assert requests[0].url == subcategory_urls[0]
    assert requests[0].callback == spider.parse_navigation
    assert requests[0].priority == 95
    assert requests[1].url == subcategory_urls[1]
    assert requests[1].callback == spider.parse_navigation
    assert requests[1].priority == 78

    # subcategories + nextpage
    navigation = ProductNavigation.from_dict(
        {
            "url": url,
            **subcategories,
            **nextpage,
        }
    )
    requests = _get_requests(navigation)
    assert len(requests) == 2
    urls = {request.url for request in requests}
    assert urls == {*subcategory_urls}
    assert all(request.callback == spider.parse_navigation for request in requests)
    assert [request.priority for request in requests] == [95, 78]

    # subcategories + nextpage + items
    navigation = ProductNavigation.from_dict(
        {
            "url": url,
            **subcategories,
            **nextpage,
            **items,
        }
    )
    requests = _get_requests(navigation)
    urls = {request.url for request in requests}
    assert urls == {*item_urls, *subcategory_urls, nextpage_url}
    for request in requests:
        if request.url in item_urls:
            assert request.callback == spider.parse_product
        else:
            assert request.callback == spider.parse_navigation
    assert [request.priority for request in requests] == [199, 183, 100, 95, 78]

    # nextpage + items
    navigation = ProductNavigation.from_dict(
        {
            "url": url,
            **nextpage,
            **items,
        }
    )
    requests = _get_requests(navigation)
    assert len(requests) == 3
    assert requests[0].url == item_urls[0]
    assert requests[0].callback == spider.parse_product
    assert requests[1].url == item_urls[1]
    assert requests[1].callback == spider.parse_product
    assert requests[2].url == nextpage_url
    assert requests[2].callback == spider.parse_navigation
    assert [request.priority for request in requests] == [199, 183, 100]

    # subcategories + items
    navigation = ProductNavigation.from_dict(
        {
            "url": url,
            **subcategories,
            **items,
        }
    )
    requests = _get_requests(navigation)
    assert len(requests) == 4
    assert requests[0].url == item_urls[0]
    assert requests[0].callback == spider.parse_product
    assert requests[1].url == item_urls[1]
    assert requests[1].callback == spider.parse_product
    assert requests[2].url == subcategory_urls[0]
    assert requests[2].callback == spider.parse_navigation
    assert requests[3].url == subcategory_urls[1]
    assert requests[3].callback == spider.parse_navigation
    assert [request.priority for request in requests] == [199, 183, 95, 78]

    # nextpage
    navigation = ProductNavigation.from_dict(
        {
            "url": url,
            **nextpage,
        }
    )
    requests = _get_requests(navigation)
    assert len(requests) == 0

    # items
    navigation = ProductNavigation.from_dict(
        {
            "url": url,
            **items,
        }
    )
    requests = _get_requests(navigation)
    assert len(requests) == 2
    assert requests[0].url == item_urls[0]
    assert requests[0].callback == spider.parse_product
    assert requests[1].url == item_urls[1]
    assert requests[1].callback == spider.parse_product
    assert [request.priority for request in requests] == [199, 183]

    # Test parse_navigation() behavior on pagination_only crawl strategy.
    spider = EcommerceSpider.from_crawler(
        crawler, url="https://example.com/", crawl_strategy="pagination_only"
    )

    # nextpage + items
    navigation = ProductNavigation.from_dict(
        {
            "url": url,
            **subcategories,
            **nextpage,
            **items,
        }
    )
    requests = _get_requests(navigation)
    urls = {request.url for request in requests}
    assert urls == {*item_urls, nextpage_url}
    for request in requests:
        if request.url in item_urls:
            assert request.callback == spider.parse_product
        else:
            assert request.callback == spider.parse_navigation


@pytest.mark.parametrize(
    ("args", "output"),
    (
        *(
            (
                {"url": "https://example.com/", **crawl_strategy_args, **extract_args},
                {
                    "https://example.com/product/1",
                    "https://example.com/product/2",
                    "https://example.com/page/2/product/1",
                    "https://example.com/page/2/product/2",
                    "https://example.com/category/1/product/1",
                    "https://example.com/category/1/product/2",
                    "https://example.com/category/1/page/2/product/1",
                    "https://example.com/category/1/page/2/product/2",
                    "https://example.com/non-navigation/product/1",
                    "https://example.com/non-navigation/product/2",
                },
            )
            for crawl_strategy_args in ({}, {"crawl_strategy": "automatic"})
            for extract_args in ({}, {"extract": "product"})
        ),
        *(
            (
                {
                    "url": "https://example.com/category/1",
                    **crawl_strategy_args,
                    **extract_args,
                },
                {
                    "https://example.com/category/1/product/1",
                    "https://example.com/category/1/product/2",
                    "https://example.com/category/1/page/2/product/1",
                    "https://example.com/category/1/page/2/product/2",
                },
            )
            for crawl_strategy_args in ({}, {"crawl_strategy": "automatic"})
            for extract_args in ({}, {"extract": "product"})
        ),
        *(
            (
                {
                    "url": "https://example.com/",
                    "crawl_strategy": "full",
                    **extract_args,
                },
                {
                    "https://example.com/product/1",
                    "https://example.com/product/2",
                    "https://example.com/page/2/product/1",
                    "https://example.com/page/2/product/2",
                    "https://example.com/category/1/product/1",
                    "https://example.com/category/1/product/2",
                    "https://example.com/category/1/page/2/product/1",
                    "https://example.com/category/1/page/2/product/2",
                    "https://example.com/non-navigation/product/1",
                    "https://example.com/non-navigation/product/2",
                },
            )
            for extract_args in ({}, {"extract": "product"})
        ),
        *(
            (
                {
                    "url": "https://example.com/category/1",
                    "crawl_strategy": "full",
                    **extract_args,
                },
                {
                    "https://example.com/category/1/product/1",
                    "https://example.com/category/1/product/2",
                    "https://example.com/category/1/page/2/product/1",
                    "https://example.com/category/1/page/2/product/2",
                    "https://example.com/non-navigation/product/1",
                    "https://example.com/non-navigation/product/2",
                },
            )
            for extract_args in ({}, {"extract": "product"})
        ),
        *(
            (
                {
                    "url": "https://example.com/",
                    "crawl_strategy": "navigation",
                    **extract_args,
                },
                {
                    "https://example.com/product/1",
                    "https://example.com/product/2",
                    "https://example.com/page/2/product/1",
                    "https://example.com/page/2/product/2",
                    "https://example.com/category/1/product/1",
                    "https://example.com/category/1/product/2",
                    "https://example.com/category/1/page/2/product/1",
                    "https://example.com/category/1/page/2/product/2",
                },
            )
            for extract_args in ({}, {"extract": "product"})
        ),
        *(
            (
                {
                    "url": "https://example.com/category/1",
                    "crawl_strategy": "navigation",
                    **extract_args,
                },
                {
                    "https://example.com/category/1/product/1",
                    "https://example.com/category/1/product/2",
                    "https://example.com/category/1/page/2/product/1",
                    "https://example.com/category/1/page/2/product/2",
                },
            )
            for extract_args in ({}, {"extract": "product"})
        ),
        *(
            (
                {
                    "url": "https://example.com/",
                    "crawl_strategy": "pagination_only",
                    **extract_args,
                },
                {
                    "https://example.com/product/1",
                    "https://example.com/product/2",
                    "https://example.com/page/2/product/1",
                    "https://example.com/page/2/product/2",
                },
            )
            for extract_args in ({}, {"extract": "product"})
        ),
        *(
            (
                {
                    "url": "https://example.com/category/1",
                    "crawl_strategy": "pagination_only",
                    **extract_args,
                },
                {
                    "https://example.com/category/1/product/1",
                    "https://example.com/category/1/product/2",
                    "https://example.com/category/1/page/2/product/1",
                    "https://example.com/category/1/page/2/product/2",
                },
            )
            for extract_args in ({}, {"extract": "product"})
        ),
        *(
            (
                {
                    "url": "https://example.com/",
                    "crawl_strategy": "direct_item",
                    **extract_args,
                },
                {
                    "https://example.com/",
                },
            )
            for extract_args in ({}, {"extract": "product"})
        ),
        *(
            (
                {
                    "url": "https://example.com/category/1",
                    "crawl_strategy": "direct_item",
                    **extract_args,
                },
                {
                    "https://example.com/category/1",
                },
            )
            for extract_args in ({}, {"extract": "product"})
        ),
        *(
            (
                {
                    "url": "https://example.com/",
                    "extract": "productList",
                    **crawl_strategy_args,
                },
                {
                    "https://example.com/",
                    "https://example.com/page/2",
                    "https://example.com/category/1",
                    "https://example.com/category/1/page/2",
                    "https://example.com/non-navigation",
                },
            )
            for crawl_strategy_args in ({}, {"crawl_strategy": "automatic"})
        ),
        *(
            (
                {
                    "url": "https://example.com/category/1",
                    "extract": "productList",
                    **crawl_strategy_args,
                },
                {
                    "https://example.com/category/1",
                    "https://example.com/category/1/page/2",
                },
            )
            for crawl_strategy_args in ({}, {"crawl_strategy": "automatic"})
        ),
        (
            {
                "url": "https://example.com/",
                "crawl_strategy": "full",
                "extract": "productList",
            },
            {
                "https://example.com/",
                "https://example.com/page/2",
                "https://example.com/category/1",
                "https://example.com/category/1/page/2",
                "https://example.com/non-navigation",
            },
        ),
        (
            {
                "url": "https://example.com/category/1",
                "crawl_strategy": "full",
                "extract": "productList",
            },
            {
                "https://example.com/category/1",
                "https://example.com/category/1/page/2",
                "https://example.com/non-navigation",
            },
        ),
        (
            {
                "url": "https://example.com/",
                "crawl_strategy": "navigation",
                "extract": "productList",
            },
            {
                "https://example.com/",
                "https://example.com/page/2",
                "https://example.com/category/1",
                "https://example.com/category/1/page/2",
            },
        ),
        (
            {
                "url": "https://example.com/category/1",
                "crawl_strategy": "navigation",
                "extract": "productList",
            },
            {
                "https://example.com/category/1",
                "https://example.com/category/1/page/2",
            },
        ),
        (
            {
                "url": "https://example.com/",
                "crawl_strategy": "pagination_only",
                "extract": "productList",
            },
            {
                "https://example.com/",
                "https://example.com/page/2",
            },
        ),
        (
            {
                "url": "https://example.com/category/1",
                "crawl_strategy": "pagination_only",
                "extract": "productList",
            },
            {
                "https://example.com/category/1",
                "https://example.com/category/1/page/2",
            },
        ),
        (
            {
                "url": "https://example.com/",
                "crawl_strategy": "direct_item",
                "extract": "productList",
            },
            {
                "https://example.com/",
            },
        ),
        (
            {
                "url": "https://example.com/category/1",
                "crawl_strategy": "direct_item",
                "extract": "productList",
            },
            {
                "https://example.com/category/1",
            },
        ),
    ),
)
@ensureDeferred
async def test_crawl_strategies(args, output, mockserver):
    settings = {
        "ZYTE_API_URL": mockserver.urljoin("/"),
        "ZYTE_API_KEY": "a",
        "ADDONS": get_addons(),
    }
    crawler = get_crawler(settings=settings, spider_cls=EcommerceSpider)
    actual_output = set()

    def track_item(item, response, spider):
        actual_output.add(item.url)

    crawler.signals.connect(track_item, signal=signals.item_scraped)
    await crawler.crawl(**args)
    assert actual_output == output


@pytest.mark.parametrize(
    "probability,has_item,item_drop",
    ((0.9, True, False), (0.09, False, True), (0.1, True, False), (None, True, False)),
)
def test_parse_product(probability, has_item, item_drop, caplog):
    caplog.clear()

    product_url = "https://example.com/product?id=123"
    product = Product.from_dict(
        {"url": product_url, "metadata": {"probability": probability}}
    )
    response = DummyResponse(product_url)
    spider = EcommerceSpider(url="https://example.com")
    mock_crawler = MagicMock()
    spider.crawler = mock_crawler
    logging.getLogger().setLevel(logging.INFO)
    items = list(spider.parse_product(response, product, DynamicDeps()))
    if item_drop:
        assert mock_crawler.method_calls == [
            call.stats.inc_value("drop_item/product/low_probability")
        ]

    if has_item:
        assert len(items) == 1
        assert items[0] == product
        assert caplog.text == ""
    else:
        assert len(items) == 0
        assert str(product) in caplog.text


@pytest.mark.parametrize(
    ("probability", "yields_items"),
    (
        (None, True),  # Default
        (-1.0, False),
        (0.0, False),  # page.no_item_found()
        (1.0, True),
    ),
)
def test_parse_search_request_template_probability(probability, yields_items):
    crawler = get_crawler()
    spider = EcommerceSpider.from_crawler(
        crawler, url="https://example.com", search_queries="foo"
    )
    search_request_template = SearchRequestTemplate(url="https://example.com")
    if probability is not None:
        search_request_template.metadata = SearchRequestTemplateMetadata(
            probability=probability
        )
    items = list(
        spider.parse_search_request_template(
            DummyResponse("https://example.com"), search_request_template, DynamicDeps()
        )
    )
    assert items if yields_items else not items


def test_metadata():
    actual_metadata = get_spider_metadata(EcommerceSpider, normalize=True)
    expected_metadata = {
        "template": True,
        "title": "E-commerce",
        "description": "Template for spiders that extract product data from e-commerce websites.",
        "param_schema": {
            "groups": [
                {
                    "description": (
                        "Input data that determines the start URLs of the crawl."
                    ),
                    "id": "inputs",
                    "title": "Inputs",
                    "widget": "exclusive",
                },
            ],
            "properties": {
                "url": {
                    "default": "",
                    "description": (
                        "Initial URL for the crawl. Enter the full URL including http(s), "
                        "you can copy and paste it from your browser. Example: https://toscrape.com/"
                    ),
                    "exclusiveRequired": True,
                    "group": "inputs",
                    "pattern": r"^https?://[^:/\s]+(:\d{1,5})?(/[^\s]*)*(#[^\s]*)?$",
                    "title": "URL",
                    "type": "string",
                },
                "urls": {
                    "anyOf": [
                        {"items": {"type": "string"}, "type": "array"},
                        {"type": "null"},
                    ],
                    "default": None,
                    "description": (
                        "Initial URLs for the crawl, separated by new lines. Enter the "
                        "full URL including http(s), you can copy and paste it from your "
                        "browser. Example: https://toscrape.com/"
                    ),
                    "exclusiveRequired": True,
                    "group": "inputs",
                    "title": "URLs",
                    "widget": "textarea",
                },
                "urls_file": {
                    "default": "",
                    "description": (
                        "URL that point to a plain-text file with a list of "
                        "URLs to crawl, e.g. "
                        "https://example.com/url-list.txt. The linked file "
                        "must contain 1 URL per line."
                    ),
                    "exclusiveRequired": True,
                    "group": "inputs",
                    "pattern": r"^https?://[^:/\s]+(:\d{1,5})?(/[^\s]*)*(#[^\s]*)?$",
                    "title": "URLs file",
                    "type": "string",
                },
                "search_queries": {
                    "default": [],
                    "description": (
                        "A list of search queries, one per line, to submit "
                        "using the search form found on each input URL. Only "
                        "works for input URLs that support search. May not "
                        "work on every website. Search queries are not "
                        'compatible with the "full" and "navigation" '
                        "crawl strategies, and when extracting products, they "
                        'are not compatible with the "direct_item" crawl '
                        "strategy either."
                    ),
                    "items": {"type": "string"},
                    "title": "Search Queries",
                    "type": "array",
                    "widget": "textarea",
                },
                "extract": {
                    "default": "product",
                    "description": "Data to return.",
                    "title": "Extract",
                    "enum": [
                        "product",
                        "productList",
                    ],
                    "type": "string",
                },
                "crawl_strategy": {
                    "default": "automatic",
                    "description": "Determines how the start URL and follow-up URLs are crawled.",
                    "enumMeta": {
                        "automatic": {
                            "description": (
                                "Automatically select the best approach. A good "
                                "default for most use cases. Currently it uses "
                                "heuristics only on the homepages of websites (similar "
                                "to Full strategy), and follows product, category and "
                                "pagination links on other pages (similar to Navigation "
                                "strategy)."
                            ),
                            "title": "Automatic",
                        },
                        "direct_item": {
                            "description": (
                                "Directly extract items from the provided "
                                "URLs, without any crawling. To use this "
                                "strategy, pass to the spider individual "
                                "product or product list URLs (in line with "
                                "the extract spider parameter value). Common "
                                "use cases are product monitoring and batch "
                                "extraction."
                            ),
                            "title": "Direct URLs",
                        },
                        "full": {
                            "description": (
                                "Follow most links on the website to discover and "
                                "extract as many products as possible. If an input URL "
                                "is a link to a particular category on a website, the "
                                "spider may crawl products outside this category. Try "
                                "this strategy if other strategies miss items."
                            ),
                            "title": "Full",
                        },
                        "navigation": {
                            "description": (
                                "Follow pagination, subcategories, and product links "
                                "only. If an input URL is a link to a particular "
                                "category on a website, the spider will try to stay "
                                "within this category."
                            ),
                            "title": "Navigation",
                        },
                        "pagination_only": {
                            "description": (
                                "Follow pagination and product links only. This "
                                "strategy is similar to Navigation, but it doesn't "
                                "support subcategories. Use it when you need the "
                                "spider to stay within a certain category on a "
                                "website, but Automatic or Navigation strategies fail "
                                "to do so because of misclassified subcategory links."
                            ),
                            "title": "Pagination Only",
                        },
                    },
                    "title": "Crawl strategy",
                    "enum": [
                        "automatic",
                        "full",
                        "navigation",
                        "pagination_only",
                        "direct_item",
                    ],
                    "type": "string",
                },
                "geolocation": {
                    "anyOf": [
                        {"type": "string"},
                        {"type": "null"},
                    ],
                    "default": None,
                    "description": "Country of the IP addresses to use.",
                    "enumMeta": {
                        code: {
                            "title": GEOLOCATION_OPTIONS_WITH_CODE[code],
                        }
                        for code in sorted(Geolocation)
                    },
                    "title": "Geolocation",
                    "enum": list(
                        sorted(GEOLOCATION_OPTIONS, key=GEOLOCATION_OPTIONS.__getitem__)
                    ),
                },
                "max_requests": {
                    "anyOf": [{"type": "integer"}, {"type": "null"}],
                    "default": 100,
                    "description": (
                        "The maximum number of Zyte API requests allowed for the crawl.\n"
                        "\n"
                        "Requests with error responses that cannot be retried or exceed "
                        "their retry limit also count here, but they incur in no costs "
                        "and do not increase the request count in Scrapy Cloud."
                    ),
                    "title": "Max Requests",
                    "widget": "request-limit",
                },
                "extract_from": {
                    "anyOf": [{"type": "string"}, {"type": "null"}],
                    "default": None,
                    "description": (
                        "Whether to perform extraction using a browser request "
                        "(browserHtml) or an HTTP request (httpResponseBody)."
                    ),
                    "enumMeta": {
                        "browserHtml": {
                            "description": "Use browser rendering. Better quality, but slower and more expensive.",
                            "title": "browserHtml",
                        },
                        "httpResponseBody": {
                            "description": "Use raw responses. Fast and cheap.",
                            "title": "httpResponseBody",
                        },
                    },
                    "title": "Extraction source",
                    "enum": ["httpResponseBody", "browserHtml"],
                },
                "custom_attrs_input": {
                    "anyOf": [
                        {
                            "contentMediaType": "application/json",
                            "contentSchema": {
                                "type": "object",
                                "additionalProperties": True,
                            }
                            if version.parse(str(PYDANTIC_VERSION))
                            >= version.parse("2.11")
                            else {"type": "object"},
                            "type": "string",
                        },
                        {"type": "null"},
                    ],
                    "default": None,
                    "description": "Custom attributes to extract.",
                    "title": "Custom attributes schema",
                    "widget": "custom-attrs",
                },
                "custom_attrs_method": {
                    "default": "generate",
                    "description": "Which model to use for custom attribute extraction.",
                    "enum": ["generate", "extract"],
                    "enumMeta": {
                        "extract": {
                            "description": "Use an extractive model (BERT). Supports only a "
                            "subset of the schema (string, integer and "
                            "number), suited for extraction of short and clear "
                            "fields, with a fixed per-request cost.",
                            "title": "extract",
                        },
                        "generate": {
                            "description": "Use a generative model (LLM). The most powerful "
                            "and versatile, but more expensive, with variable "
                            "per-request cost.",
                            "title": "generate",
                        },
                    },
                    "title": "Custom attributes extraction method",
                    "type": "string",
                },
            },
            "title": "EcommerceSpiderParams",
            "type": "object",
        },
    }
    assertEqualSpiderMetadata(actual_metadata, expected_metadata)

    geolocation = actual_metadata["param_schema"]["properties"]["geolocation"]
    assert geolocation["enum"][0] == "AF"
    assert geolocation["enumMeta"]["UY"] == {"title": "Uruguay (UY)"}
    assert set(geolocation["enum"]) == set(geolocation["enumMeta"])


def test_get_parse_product_request():
    base_kwargs = {
        "url": "https://example.com",
    }
    crawler = get_crawler()

    # Crawls products outside of domains by default
    spider = EcommerceSpider.from_crawler(crawler, **base_kwargs)
    request = ProbabilityRequest(url="https://example.com")
    scrapy_request = spider.get_parse_product_request(request)
    assert scrapy_request.meta.get("allow_offsite") is True


def test_get_subcategory_request():
    url = "https://example.com"

    # Normal request but with mostly empty values
    request = ProbabilityRequest(url=url)
    spider = EcommerceSpider(url="https://example.com")
    parse_navigation = lambda _: None
    spider.parse_navigation = parse_navigation  # type: ignore

    scrapy_request = spider.get_subcategory_request(request)
    assert isinstance(scrapy_request, scrapy.Request)
    assert scrapy_request.callback == parse_navigation
    assert scrapy_request.priority == 0
    assert scrapy_request.meta == {
        "page_params": {},
        "crawling_logs": {
            "name": "",
            "probability": None,
            "page_type": "subCategories",
        },
    }

    # Non-Heuristics request
    request = ProbabilityRequest.from_dict(
        {"url": url, "name": "Some request", "metadata": {"probability": 0.98}}
    )
    spider = EcommerceSpider(url="https://example.com")
    parse_navigation = lambda _: None
    spider.parse_navigation = parse_navigation  # type: ignore
    page_params = {"full_domain": "example.com"}

    scrapy_request = spider.get_subcategory_request(request, page_params=page_params)
    assert isinstance(scrapy_request, scrapy.Request)
    assert scrapy_request.callback == parse_navigation
    assert scrapy_request.priority == 98
    assert scrapy_request.meta == {
        "page_params": {},
        "crawling_logs": {
            "name": "Some request",
            "probability": 0.98,
            "page_type": "subCategories",
        },
    }

    # Heuristics request
    request = ProbabilityRequest.from_dict(
        {
            "url": url,
            "name": "[heuristics] Some request",
            "metadata": {"probability": 0.1},
        }
    )
    spider = EcommerceSpider(url="https://example.com")
    parse_navigation = lambda _: None
    spider.parse_navigation = parse_navigation  # type: ignore
    page_params = {"full_domain": "example.com"}

    scrapy_request = spider.get_subcategory_request(request, page_params=page_params)
    assert isinstance(scrapy_request, scrapy.Request)
    assert scrapy_request.callback == parse_navigation
    assert scrapy_request.priority == 10
    assert scrapy_request.meta == {
        "page_params": page_params,
        "crawling_logs": {
            "name": "Some request",
            "probability": 0.1,
            "page_type": "productNavigation-heuristics",
        },
    }


def test_get_nextpage_request():
    url = "https://example.com"

    # Minimal Args
    request = ProbabilityRequest(url=url)
    spider = EcommerceSpider(url="https://example.com")
    parse_navigation = lambda _: None
    spider.parse_navigation = parse_navigation  # type: ignore

    scrapy_request = spider.get_nextpage_request(request)
    assert isinstance(scrapy_request, scrapy.Request)
    assert scrapy_request.callback == parse_navigation
    assert scrapy_request.priority == 100
    assert scrapy_request.meta == {
        "page_params": {},
        "crawling_logs": {"name": "", "probability": None, "page_type": "nextPage"},
    }


def test_get_parse_navigation_request():
    url = "https://example.com"

    # Minimal args
    request = ProbabilityRequest(url=url)
    spider = EcommerceSpider(url="https://example.com")
    parse_navigation = lambda _: None
    spider.parse_navigation = parse_navigation  # type: ignore

    scrapy_request = spider.get_parse_navigation_request(request)
    assert isinstance(scrapy_request, scrapy.Request)
    assert scrapy_request.callback == parse_navigation
    assert scrapy_request.priority == 0
    assert scrapy_request.meta == {
        "page_params": {},
        "crawling_logs": {
            "name": "",
            "probability": None,
            "page_type": "productNavigation",
        },
    }


@pytest.mark.parametrize("url,allowed_domain", URL_TO_DOMAIN)
def test_set_allowed_domains(url, allowed_domain):
    crawler = get_crawler()

    kwargs = {"url": url}
    spider = EcommerceSpider.from_crawler(crawler, **kwargs)
    assert spider.allowed_domains == [allowed_domain]  # type: ignore[attr-defined]


def test_input_none():
    crawler = get_crawler()
    with pytest.raises(ValueError):
        EcommerceSpider.from_crawler(crawler)


def test_input_multiple():
    crawler = get_crawler()
    with pytest.raises(ValueError):
        EcommerceSpider.from_crawler(
            crawler,
            url="https://a.example",
            urls=["https://b.example"],
        )
    with pytest.raises(ValueError):
        EcommerceSpider.from_crawler(
            crawler,
            url="https://a.example",
            urls_file="https://b.example",
        )
    with pytest.raises(ValueError):
        EcommerceSpider.from_crawler(
            crawler,
            urls=["https://a.example"],
            urls_file="https://b.example",
        )


def test_url_invalid():
    crawler = get_crawler()
    with pytest.raises(ValueError):
        EcommerceSpider.from_crawler(crawler, url="foo")


def test_urls(caplog):
    crawler = get_crawler()
    url = "https://example.com"

    spider = EcommerceSpider.from_crawler(crawler, urls=[url])
    start_requests = list(spider.start_requests())
    assert len(start_requests) == 1
    assert start_requests[0].url == url
    assert start_requests[0].callback == spider.parse_navigation

    spider = EcommerceSpider.from_crawler(crawler, urls=url)
    start_requests = list(spider.start_requests())
    assert len(start_requests) == 1
    assert start_requests[0].url == url
    assert start_requests[0].callback == spider.parse_navigation

    caplog.clear()
    spider = EcommerceSpider.from_crawler(
        crawler,
        urls="https://a.example\n \nhttps://b.example\nhttps://c.example\nfoo\n\n",
    )
    assert "'foo', from the 'urls' spider argument, is not a valid URL" in caplog.text
    start_requests = list(spider.start_requests())
    assert len(start_requests) == 3
    assert all(
        request.callback == spider.parse_navigation for request in start_requests
    )
    assert start_requests[0].url == "https://a.example"
    assert start_requests[1].url == "https://b.example"
    assert start_requests[2].url == "https://c.example"

    caplog.clear()
    with pytest.raises(ValueError):
        spider = EcommerceSpider.from_crawler(
            crawler,
            urls="foo\nbar",
        )
    assert "'foo', from the 'urls' spider argument, is not a valid URL" in caplog.text
    assert "'bar', from the 'urls' spider argument, is not a valid URL" in caplog.text


def test_urls_file():
    crawler = get_crawler()
    url = "https://example.com"

    with patch("zyte_spider_templates.params.requests.get") as mock_get:
        response = requests.Response()
        response._content = (
            b"https://a.example\n \nhttps://b.example\nhttps://c.example\n\n"
        )
        mock_get.return_value = response
        spider = EcommerceSpider.from_crawler(crawler, urls_file=url)
        mock_get.assert_called_with(url)

    start_requests = list(spider.start_requests())
    assert len(start_requests) == 3
    assert start_requests[0].url == "https://a.example"
    assert start_requests[1].url == "https://b.example"
    assert start_requests[2].url == "https://c.example"


def test_search_queries():
    crawler = get_crawler()
    url = "https://example.com"

    spider = EcommerceSpider.from_crawler(crawler, url=url, search_queries="foo bar")
    start_requests = list(spider.start_requests())
    assert len(start_requests) == 1
    assert start_requests[0].url == url
    assert start_requests[0].callback == spider.parse_search_request_template
    assert spider.args.search_queries == ["foo bar"]

    spider = EcommerceSpider.from_crawler(crawler, url=url, search_queries="foo\nbar")
    start_requests = list(spider.start_requests())
    assert len(start_requests) == 1
    assert start_requests[0].url == url
    assert start_requests[0].callback == spider.parse_search_request_template
    assert spider.args.search_queries == ["foo", "bar"]

    spider = EcommerceSpider.from_crawler(
        crawler, url=url, search_queries=["foo", "bar"]
    )
    start_requests = list(spider.start_requests())
    assert len(start_requests) == 1
    assert start_requests[0].url == url
    assert start_requests[0].callback == spider.parse_search_request_template
    assert spider.args.search_queries == ["foo", "bar"]


def test_search_queries_extract_from():
    crawler = get_crawler()
    url = "https://example.com"

    spider = EcommerceSpider.from_crawler(crawler, url=url, search_queries="foo")
    start_requests = list(spider.start_requests())
    assert len(start_requests) == 1
    assert "inject" not in start_requests[0].meta

    spider = EcommerceSpider.from_crawler(
        crawler, url=url, search_queries="foo", extract_from="httpResponseBody"
    )
    start_requests = list(spider.start_requests())
    assert len(start_requests) == 1
    assert "inject" not in start_requests[0].meta

    spider = EcommerceSpider.from_crawler(
        crawler, url=url, search_queries="foo", extract_from="browserHtml"
    )
    start_requests = list(spider.start_requests())
    assert len(start_requests) == 1
    assert start_requests[0].meta["inject"] == [BrowserResponse]


@pytest.mark.parametrize(
    "url,has_full_domain",
    (
        ("https://example.com", (True, True, False, False)),
        ("https://example.com/", (True, True, False, False)),
        ("https://example.com/index.htm", (True, True, False, False)),
        ("https://example.com/index.html", (True, True, False, False)),
        ("https://example.com/index.php", (True, True, False, False)),
        ("https://example.com/home", (True, True, False, False)),
        ("https://example.com/some/category", (False, True, False, False)),
        ("https://example.com/some/category?pid=123", (False, True, False, False)),
    ),
)
def test_get_start_request_default_strategy(url, has_full_domain):
    def assert_meta(has_page_params):
        meta = {"crawling_logs": {"page_type": "productNavigation"}}
        if has_page_params:
            meta["page_params"] = {"full_domain": "example.com"}
        assert result.meta == meta

    for i, crawl_strategy in enumerate(
        ["automatic", "full", "navigation", "pagination_only"]
    ):
        spider = EcommerceSpider.from_crawler(
            get_crawler(), url=url, crawl_strategy=crawl_strategy
        )
        result = spider.get_start_request(url)
        assert result.url == url
        assert result.callback == spider.parse_navigation
        assert_meta(has_full_domain[i])


@pytest.mark.parametrize(
    "crawl_strategy,expected_page_params",
    (
        ("automatic", {}),
        ("full", {"full_domain": "example.com"}),
        ("navigation", {}),
        ("pagination_only", {}),
    ),
)
def test_modify_page_params_for_heuristics(crawl_strategy, expected_page_params):
    url = "https://example.com"
    page_params = {"full_domain": "example.com"}

    spider = EcommerceSpider.from_crawler(
        get_crawler(), url=url, crawl_strategy=crawl_strategy
    )
    page_params = spider._modify_page_params_for_heuristics(page_params)
    assert page_params == expected_page_params


@deferred_f_from_coro_f
async def test_extract_products(zyte_api_server, ecommerce_website):
    items = await crawl_fake_zyte_api(
        zyte_api_server,
        EcommerceSpider,
        {"url": str(ecommerce_website.make_url("/category/4"))},
    )
    assert len(items) == 26
    assert len(set(item.url for item in items)) == len(items)
    assert len(set(item.productId for item in items)) == len(items)


@deferred_f_from_coro_f
async def test_extract_products_url_list(zyte_api_server, ecommerce_website):
    items = await crawl_fake_zyte_api(
        zyte_api_server,
        EcommerceSpider,
        {
            "urls": "\n".join(
                [
                    str(ecommerce_website.make_url("/category/2")),
                    str(ecommerce_website.make_url("/category/4")),
                ]
            ),
        },
    )
    assert len(items) == 11 + 26
    assert len(set(item.url for item in items)) == len(items)
    assert len(set(item.productId for item in items)) == len(items)


@deferred_f_from_coro_f
async def test_extract_products_max_reqs(zyte_api_server, ecommerce_website):
    items = await crawl_fake_zyte_api(
        zyte_api_server,
        EcommerceSpider,
        {"url": str(ecommerce_website.make_url("/category/4")), "max_requests": 10},
    )
    assert len(items) < 10


@deferred_f_from_coro_f
async def test_extract_product_direct_item(zyte_api_server, ecommerce_website):
    url = ecommerce_website.make_url("/product/1000")
    items = await crawl_fake_zyte_api(
        zyte_api_server,
        EcommerceSpider,
        {"url": str(url), "crawl_strategy": "direct_item"},
    )
    assert len(items) == 1
    descr = (
        "It's hard to imagine a world without A Light in the Attic. This"
        " now-classic collection of poetry and drawings from Shel Silverstein"
        " celebrates its 20th anniversary with this special edition."
        " Silverstein's humorous and creative verse can amuse the dowdiest of"
        " readers. Lemon-faced adults and fidgety kids sit still and read"
        " these rhythmic words and laugh and smile and love th It's hard to"
        " imagine a world without A Light in the Attic. This now-classic"
        " collection of poetry and drawings from Shel Silverstein celebrates"
        " its 20th anniversary with this special edition. Silverstein's"
        " humorous and creative verse can amuse the dowdiest of readers."
        " Lemon-faced adults and fidgety kids sit still and read these"
        " rhythmic words and laugh and smile and love that Silverstein. Need"
        " proof of his genius? RockabyeRockabye baby, in the treetopDon't you"
        " know a treetopIs no safe place to rock?And who put you up there,And"
        " your cradle, too?Baby, I think someone down here'sGot it in for you."
        " Shel, you never sounded so good. ...more"
    )
    assert ItemAdapter(items[0]).asdict() == {
        "url": str(url),
        "additionalProperties": [
            {"name": "UPC", "value": "a897fe39b1053632"},
            {"name": "Product Type", "value": "Books"},
            {"name": "Price (excl. tax)", "value": "£51.77"},
            {"name": "Price (incl. tax)", "value": "£51.77"},
            {"name": "Tax", "value": "£0.00"},
            {"name": "Availability", "value": "In stock (22 available)"},
            {"name": "Number of reviews", "value": "0"},
        ],
        "aggregateRating": {"bestRating": 5.0, "ratingValue": 3},
        "availability": "InStock",
        "breadcrumbs": [
            {"name": "Home", "url": str(url.join(URL("/")))},
            {
                "name": "Arts & Creativity",
                "url": str(url.join(URL("/category/1000"))),
            },
            {"name": "Poetry", "url": str(url.join(URL("/category/23")))},
            {"name": "A Light in the Attic"},
        ],
        "currencyRaw": "£",
        "description": descr,
        "descriptionHtml": f"<article>\n\n<p>{descr}</p>\n\n</article>",
        "metadata": {
            "dateDownloaded": items[0].metadata.dateDownloaded,
            "probability": 1.0,
        },
        "name": "A Light in the Attic",
        "price": "51.77",
        "productId": "1000",
        "sku": "a897fe39b1053632",
    }


@deferred_f_from_coro_f
async def test_extract_jobs_404(zyte_api_server, ecommerce_website):
    items = await crawl_fake_zyte_api(
        zyte_api_server,
        EcommerceSpider,
        {"url": str(ecommerce_website.make_url("/product/foo"))},
    )
    assert not items


@deferred_f_from_coro_f
async def test_extract_search(zyte_api_server, ecommerce_website):
    items = await crawl_fake_zyte_api(
        zyte_api_server,
        EcommerceSpider,
        {
            "url": str(ecommerce_website.make_url("/")),
            "search_queries": "fIctiOn",
        },
    )
    assert len(items) == 42


@deferred_f_from_coro_f
async def test_extract_search_empty(zyte_api_server, ecommerce_website):
    items = await crawl_fake_zyte_api(
        zyte_api_server,
        EcommerceSpider,
        {
            "url": str(ecommerce_website.make_url("/")),
            "search_queries": "does-not-exist",
        },
    )
    assert not items


@deferred_f_from_coro_f
async def test_extract_search_no_form(zyte_api_server, ecommerce_website, caplog):
    items = await crawl_fake_zyte_api(
        zyte_api_server,
        EcommerceSpider,
        {
            "url": str(ecommerce_website.make_url("/product/1000")),
            "search_queries": "foo",
        },
    )
    assert not items
    assert "Cannot build a search request template" in caplog.text


@deferred_f_from_coro_f
async def test_extract_product_list(zyte_api_server, ecommerce_website):
    items = await crawl_fake_zyte_api(
        zyte_api_server,
        EcommerceSpider,
        {
            "url": str(ecommerce_website.make_url("/category/4")),
            "extract": "productList",
        },
    )
    assert len(items) == 3
    assert all(pl.categoryName == "Historical Fiction" for pl in items)
    all_products = [p for pl in items for p in pl.products]
    assert len(all_products) == 26
    assert len(set(p.url for p in all_products)) == len(all_products)


@deferred_f_from_coro_f
async def test_extract_products_with_subcats(zyte_api_server, ecommerce_website):
    items = await crawl_fake_zyte_api(
        zyte_api_server,
        EcommerceSpider,
        {"url": str(ecommerce_website.make_url("/category/12"))},
    )
    assert len(items) == 7 + 3 + 6 + 6
    assert len(set(item.url for item in items)) == len(items)
    assert len(set(item.productId for item in items)) == len(items)


@deferred_f_from_coro_f
async def test_extract_products_with_subcats_pagination_only(
    zyte_api_server, ecommerce_website
):
    items = await crawl_fake_zyte_api(
        zyte_api_server,
        EcommerceSpider,
        {
            "url": str(ecommerce_website.make_url("/category/12")),
            "crawl_strategy": "pagination_only",
        },
    )
    assert len(items) == 7
    assert len(set(item.url for item in items)) == len(items)
    assert len(set(item.productId for item in items)) == len(items)


@deferred_f_from_coro_f
async def test_extract_products_only_subcats(zyte_api_server, ecommerce_website):
    items = await crawl_fake_zyte_api(
        zyte_api_server,
        EcommerceSpider,
        {"url": str(ecommerce_website.make_url("/category/1002"))},
    )
    assert len(items) == 1 + 19 + 11
    assert len(set(item.url for item in items)) == len(items)
    assert len(set(item.productId for item in items)) == len(items)


@deferred_f_from_coro_f
async def test_extract_products_only_subcats_pagination_only(
    zyte_api_server, ecommerce_website
):
    items = await crawl_fake_zyte_api(
        zyte_api_server,
        EcommerceSpider,
        {
            "url": str(ecommerce_website.make_url("/category/1002")),
            "crawl_strategy": "pagination_only",
        },
    )
    assert not items<|MERGE_RESOLUTION|>--- conflicted
+++ resolved
@@ -8,12 +8,9 @@
 import pytest_twisted
 import requests
 import scrapy
-<<<<<<< HEAD
 from itemadapter import ItemAdapter
-=======
 from packaging import version
 from pydantic.version import VERSION as PYDANTIC_VERSION
->>>>>>> 66172ee4
 from pytest_twisted import ensureDeferred
 from scrapy import signals
 from scrapy.utils.defer import deferred_f_from_coro_f
