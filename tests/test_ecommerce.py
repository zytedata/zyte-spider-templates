import logging
from unittest.mock import MagicMock, call, patch

import pytest
import requests
import scrapy
from scrapy_poet import DummyResponse, DynamicDeps
from scrapy_spider_metadata import get_spider_metadata
from web_poet.page_inputs.browser import BrowserResponse
from zyte_common_items import (
    ProbabilityRequest,
    Product,
    ProductNavigation,
    SearchRequestTemplate,
    SearchRequestTemplateMetadata,
)

from zyte_spider_templates._geolocations import (
    GEOLOCATION_OPTIONS,
    GEOLOCATION_OPTIONS_WITH_CODE,
    Geolocation,
)
from zyte_spider_templates.spiders.ecommerce import EcommerceSpider

from . import get_crawler
from .test_utils import URL_TO_DOMAIN
from .utils import assertEqualSpiderMetadata


<<<<<<< HEAD
=======
def test_parameters():
    with pytest.raises(ValidationError):
        EcommerceSpider()

    EcommerceSpider(url="https://example.com")
    EcommerceSpider(
        url="https://example.com", crawl_strategy=EcommerceCrawlStrategy.automatic
    )
    EcommerceSpider(url="https://example.com", crawl_strategy="automatic")

    with pytest.raises(ValidationError):
        EcommerceSpider(url="https://example.com", crawl_strategy="unknown")

    EcommerceSpider(
        url="https://example.com", crawl_strategy="direct_item", search_queries=""
    )
    EcommerceSpider(
        url="https://example.com", crawl_strategy="automatic", search_queries="foo"
    )
    with pytest.raises(ValidationError):
        EcommerceSpider(
            url="https://example.com",
            crawl_strategy="direct_item",
            search_queries="foo",
        )


>>>>>>> 317f69bb
def test_start_requests():
    url = "https://example.com"
    crawler = get_crawler()
    spider = EcommerceSpider.from_crawler(crawler, url=url)
    requests = list(spider.start_requests())
    assert len(requests) == 1
    assert requests[0].url == url
    assert requests[0].callback == spider.parse_navigation


def test_crawl():
    subcategory_urls = [
        "https://example.com/category/tech",
        "https://example.com/category/books",
    ]
    nextpage_url = "https://example.com/category/tech?p=2"
    item_urls = [
        "https://example.com/product?id=123",
        "https://example.com/product?id=988",
    ]
    request = scrapy.Request("https://example.com")
    response = DummyResponse(url=subcategory_urls[0], request=request)

    subcategories = {
        "subCategories": [
            {"url": subcategory_urls[0], "metadata": {"probability": 0.95}},
            {"url": subcategory_urls[1], "metadata": {"probability": 0.78}},
        ],
    }
    nextpage = {"nextPage": {"url": nextpage_url}}
    items = {
        "items": [
            {"url": item_urls[0], "metadata": {"probability": 0.99}},
            {"url": item_urls[1], "metadata": {"probability": 0.83}},
        ],
    }

    url = subcategory_urls[0]
    spider = EcommerceSpider(url="https://example.com/")

    # no links found
    navigation = ProductNavigation.from_dict({"url": url})
    requests = list(spider.parse_navigation(response, navigation))
    assert len(requests) == 0

    # subcategories only
    navigation = ProductNavigation.from_dict({"url": url, **subcategories})
    requests = list(spider.parse_navigation(response, navigation))
    assert len(requests) == 2
    assert requests[0].url == subcategory_urls[0]
    assert requests[0].callback == spider.parse_navigation
    assert requests[0].priority == 95
    assert requests[1].url == subcategory_urls[1]
    assert requests[1].callback == spider.parse_navigation
    assert requests[1].priority == 78

    # subcategories + nextpage
    navigation = ProductNavigation.from_dict(
        {
            "url": url,
            **subcategories,
            **nextpage,
        }
    )
    requests = list(spider.parse_navigation(response, navigation))
    assert len(requests) == 2
    urls = {request.url for request in requests}
    assert urls == {*subcategory_urls}
    assert all(request.callback == spider.parse_navigation for request in requests)
    assert [request.priority for request in requests] == [95, 78]

    # subcategories + nextpage + items
    navigation = ProductNavigation.from_dict(
        {
            "url": url,
            **subcategories,
            **nextpage,
            **items,
        }
    )
    requests = list(spider.parse_navigation(response, navigation))
    urls = {request.url for request in requests}
    assert urls == {*item_urls, *subcategory_urls, nextpage_url}
    for request in requests:
        if request.url in item_urls:
            assert request.callback == spider.parse_product
        else:
            assert request.callback == spider.parse_navigation
    assert [request.priority for request in requests] == [199, 183, 100, 95, 78]

    # nextpage + items
    navigation = ProductNavigation.from_dict(
        {
            "url": url,
            **nextpage,
            **items,
        }
    )
    requests = list(spider.parse_navigation(response, navigation))
    assert len(requests) == 3
    assert requests[0].url == item_urls[0]
    assert requests[0].callback == spider.parse_product
    assert requests[1].url == item_urls[1]
    assert requests[1].callback == spider.parse_product
    assert requests[2].url == nextpage_url
    assert requests[2].callback == spider.parse_navigation
    assert [request.priority for request in requests] == [199, 183, 100]

    # subcategories + items
    navigation = ProductNavigation.from_dict(
        {
            "url": url,
            **subcategories,
            **items,
        }
    )
    requests = list(spider.parse_navigation(response, navigation))
    assert len(requests) == 4
    assert requests[0].url == item_urls[0]
    assert requests[0].callback == spider.parse_product
    assert requests[1].url == item_urls[1]
    assert requests[1].callback == spider.parse_product
    assert requests[2].url == subcategory_urls[0]
    assert requests[2].callback == spider.parse_navigation
    assert requests[3].url == subcategory_urls[1]
    assert requests[3].callback == spider.parse_navigation
    assert [request.priority for request in requests] == [199, 183, 95, 78]

    # nextpage
    navigation = ProductNavigation.from_dict(
        {
            "url": url,
            **nextpage,
        }
    )
    requests = list(spider.parse_navigation(response, navigation))
    assert len(requests) == 0

    # items
    navigation = ProductNavigation.from_dict(
        {
            "url": url,
            **items,
        }
    )
    requests = list(spider.parse_navigation(response, navigation))
    assert len(requests) == 2
    assert requests[0].url == item_urls[0]
    assert requests[0].callback == spider.parse_product
    assert requests[1].url == item_urls[1]
    assert requests[1].callback == spider.parse_product
    assert [request.priority for request in requests] == [199, 183]

    # Test parse_navigation() behavior on pagination_only crawl strategy.
    spider = EcommerceSpider(
        url="https://example.com/", crawl_strategy="pagination_only"
    )

    # nextpage + items
    navigation = ProductNavigation.from_dict(
        {
            "url": url,
            **subcategories,
            **nextpage,
            **items,
        }
    )
    requests = list(spider.parse_navigation(response, navigation))
    urls = {request.url for request in requests}
    assert urls == {*item_urls, nextpage_url}
    for request in requests:
        if request.url in item_urls:
            assert request.callback == spider.parse_product
        else:
            assert request.callback == spider.parse_navigation


def test_crawl_strategy_direct_item():
    crawler = get_crawler()
    spider = EcommerceSpider.from_crawler(
        crawler,
        url="https://example.com",
        crawl_strategy="direct_item",
    )
    start_requests = list(spider.start_requests())
    assert len(start_requests) == 1
    assert start_requests[0].callback == spider.parse_product


@pytest.mark.parametrize(
    "probability,has_item,item_drop",
    ((0.9, True, False), (0.09, False, True), (0.1, True, False), (None, True, False)),
)
def test_parse_product(probability, has_item, item_drop, caplog):
    caplog.clear()

    product_url = "https://example.com/product?id=123"
    product = Product.from_dict(
        {"url": product_url, "metadata": {"probability": probability}}
    )
    response = DummyResponse(product_url)
    spider = EcommerceSpider(url="https://example.com")
    mock_crawler = MagicMock()
    spider.crawler = mock_crawler
    logging.getLogger().setLevel(logging.INFO)
    items = list(spider.parse_product(response, product, DynamicDeps()))
    if item_drop:
        assert mock_crawler.method_calls == [
            call.stats.inc_value("drop_item/product/low_probability")
        ]

    if has_item:
        assert len(items) == 1
        assert items[0] == product
        assert caplog.text == ""
    else:
        assert len(items) == 0
        assert str(product) in caplog.text


<<<<<<< HEAD
=======
@pytest.mark.parametrize(
    ("probability", "yields_items"),
    (
        (None, True),  # Default
        (-1.0, False),
        (0.0, False),  # page.no_item_found()
        (1.0, True),
    ),
)
def test_parse_search_request_template_probability(probability, yields_items):
    crawler = get_crawler()
    spider = EcommerceSpider.from_crawler(
        crawler, url="https://example.com", search_queries="foo"
    )
    search_request_template = SearchRequestTemplate(url="https://example.com")
    if probability is not None:
        search_request_template.metadata = SearchRequestTemplateMetadata(
            probability=probability
        )
    items = list(
        spider.parse_search_request_template(
            DummyResponse("https://example.com"), search_request_template, DynamicDeps()
        )
    )
    assert items if yields_items else not items


def test_arguments():
    # Ensure passing no arguments works.
    crawler = get_crawler()

    # Needed since it's a required argument.
    base_kwargs = {"url": "https://example.com"}

    EcommerceSpider.from_crawler(crawler, **base_kwargs)

    for param, arg, setting, old_setting_value, getter_name, new_setting_value in (
        ("max_requests", "123", "ZYTE_API_MAX_REQUESTS", None, "getint", 123),
        (
            "geolocation",
            "DE",
            "ZYTE_API_AUTOMAP_PARAMS",
            None,
            "getdict",
            {"geolocation": "DE"},
        ),
        (
            "geolocation",
            "DE",
            "ZYTE_API_AUTOMAP_PARAMS",
            '{"browserHtml": true}',
            "getdict",
            {"browserHtml": True, "geolocation": "DE"},
        ),
        (
            "geolocation",
            "DE",
            "ZYTE_API_AUTOMAP_PARAMS",
            '{"geolocation": "IE"}',
            "getdict",
            {"geolocation": "DE"},
        ),
        (
            "geolocation",
            "DE",
            "ZYTE_API_PROVIDER_PARAMS",
            None,
            "getdict",
            {"geolocation": "DE"},
        ),
        (
            "geolocation",
            "DE",
            "ZYTE_API_PROVIDER_PARAMS",
            '{"browserHtml": true}',
            "getdict",
            {"browserHtml": True, "geolocation": "DE"},
        ),
        (
            "geolocation",
            "DE",
            "ZYTE_API_PROVIDER_PARAMS",
            '{"geolocation": "IE"}',
            "getdict",
            {"geolocation": "DE"},
        ),
        (
            "extract_from",
            "browserHtml",
            "ZYTE_API_PROVIDER_PARAMS",
            None,
            "getdict",
            {
                "productOptions": {"extractFrom": "browserHtml"},
                "productNavigationOptions": {"extractFrom": "browserHtml"},
            },
        ),
        (
            "extract_from",
            "httpResponseBody",
            "ZYTE_API_PROVIDER_PARAMS",
            {"geolocation": "US"},
            "getdict",
            {
                "productOptions": {"extractFrom": "httpResponseBody"},
                "productNavigationOptions": {"extractFrom": "httpResponseBody"},
                "geolocation": "US",
            },
        ),
        (
            "extract_from",
            None,
            "ZYTE_API_PROVIDER_PARAMS",
            {"geolocation": "US"},
            "getdict",
            {"geolocation": "US"},
        ),
    ):
        kwargs = {param: arg}
        settings = {}
        if old_setting_value is not None:
            settings[setting] = old_setting_value
        crawler = get_crawler(settings=settings)
        spider = EcommerceSpider.from_crawler(crawler, **kwargs, **base_kwargs)
        getter = getattr(crawler.settings, getter_name)
        assert getter(setting) == new_setting_value
        assert spider.allowed_domains == ["example.com"]  # type: ignore[attr-defined]


>>>>>>> 317f69bb
def test_metadata():
    actual_metadata = get_spider_metadata(EcommerceSpider, normalize=True)
    expected_metadata = {
        "template": True,
        "title": "E-commerce",
        "description": "Template for spiders that extract product data from e-commerce websites.",
        "param_schema": {
            "groups": [
                {
                    "description": (
                        "Input data that determines the start URLs of the crawl."
                    ),
                    "id": "inputs",
                    "title": "Inputs",
                    "widget": "exclusive",
                },
            ],
            "properties": {
                "url": {
                    "default": "",
                    "description": (
                        "Initial URL for the crawl. Enter the full URL including http(s), "
                        "you can copy and paste it from your browser. Example: https://toscrape.com/"
                    ),
                    "exclusiveRequired": True,
                    "group": "inputs",
                    "pattern": r"^https?://[^:/\s]+(:\d{1,5})?(/[^\s]*)*(#[^\s]*)?$",
                    "title": "URL",
                    "type": "string",
                },
                "urls": {
                    "anyOf": [
                        {"items": {"type": "string"}, "type": "array"},
                        {"type": "null"},
                    ],
                    "default": None,
                    "description": (
                        "Initial URLs for the crawl, separated by new lines. Enter the "
                        "full URL including http(s), you can copy and paste it from your "
                        "browser. Example: https://toscrape.com/"
                    ),
                    "exclusiveRequired": True,
                    "group": "inputs",
                    "title": "URLs",
                    "widget": "textarea",
                },
                "urls_file": {
                    "default": "",
                    "description": (
                        "URL that point to a plain-text file with a list of "
                        "URLs to crawl, e.g. "
                        "https://example.com/url-list.txt. The linked file "
                        "must contain 1 URL per line."
                    ),
                    "exclusiveRequired": True,
                    "group": "inputs",
                    "pattern": r"^https?://[^:/\s]+(:\d{1,5})?(/[^\s]*)*(#[^\s]*)?$",
                    "title": "URLs file",
                    "type": "string",
                },
                "search_queries": {
                    "default": [],
                    "description": (
                        "A list of search queries, one per line, to submit "
                        "using the search form found on each input URL."
                    ),
                    "items": {"type": "string"},
                    "title": "Search Queries",
                    "type": "array",
                    "widget": "textarea",
                },
                "crawl_strategy": {
                    "default": "automatic",
                    "description": "Determines how the start URL and follow-up URLs are crawled.",
                    "enumMeta": {
                        "automatic": {
                            "description": (
                                "Automatically select the best approach. A good "
                                "default for most use cases. Currently it uses "
                                "heuristics only on the homepages of websites (similar "
                                "to Full strategy), and follows product, category and "
                                "pagination links on other pages (similar to Navigation "
                                "strategy)."
                            ),
                            "title": "Automatic",
                        },
                        "direct_item": {
                            "description": (
                                "Directly extract products from the provided URLs, "
                                "without any crawling. To use this strategy, pass "
                                "individual product URLs to the spider, not the "
                                "website or product category URLs. Common use cases "
                                "are product monitoring and batch extraction."
                            ),
                            "title": "Direct URLs to Product",
                        },
                        "full": {
                            "description": (
                                "Follow most links on the website to discover and "
                                "extract as many products as possible. If an input URL "
                                "is a link to a particular category on a website, the "
                                "spider may crawl products outside this category. Try "
                                "this strategy if other strategies miss items."
                            ),
                            "title": "Full",
                        },
                        "navigation": {
                            "description": (
                                "Follow pagination, subcategories, and product links "
                                "only. If an input URL is a link to a particular "
                                "category on a website, the spider will try to stay "
                                "within this category."
                            ),
                            "title": "Navigation",
                        },
                        "pagination_only": {
                            "description": (
                                "Follow pagination and product links only. This "
                                "strategy is similar to Navigation, but it doesn't "
                                "support subcategories. Use it when you need the "
                                "spider to stay within a certain category on a "
                                "website, but Automatic or Navigation strategies fail "
                                "to do so because of misclassified subcategory links."
                            ),
                            "title": "Pagination Only",
                        },
                    },
                    "title": "Crawl strategy",
                    "enum": [
                        "automatic",
                        "full",
                        "navigation",
                        "pagination_only",
                        "direct_item",
                    ],
                    "type": "string",
                },
                "geolocation": {
                    "anyOf": [
                        {"type": "string"},
                        {"type": "null"},
                    ],
                    "default": None,
                    "description": "Country of the IP addresses to use.",
                    "enumMeta": {
                        code: {
                            "title": GEOLOCATION_OPTIONS_WITH_CODE[code],
                        }
                        for code in sorted(Geolocation)
                    },
                    "title": "Geolocation",
                    "enum": list(
                        sorted(GEOLOCATION_OPTIONS, key=GEOLOCATION_OPTIONS.__getitem__)
                    ),
                },
                "max_requests": {
                    "anyOf": [{"type": "integer"}, {"type": "null"}],
                    "default": 100,
                    "description": (
                        "The maximum number of Zyte API requests allowed for the crawl.\n"
                        "\n"
                        "Requests with error responses that cannot be retried or exceed "
                        "their retry limit also count here, but they incur in no costs "
                        "and do not increase the request count in Scrapy Cloud."
                    ),
                    "title": "Max Requests",
                    "widget": "request-limit",
                },
                "extract_from": {
                    "anyOf": [{"type": "string"}, {"type": "null"}],
                    "default": None,
                    "description": (
                        "Whether to perform extraction using a browser request "
                        "(browserHtml) or an HTTP request (httpResponseBody)."
                    ),
                    "enumMeta": {
                        "browserHtml": {
                            "description": "Use browser rendering. Better quality, but slower and more expensive.",
                            "title": "browserHtml",
                        },
                        "httpResponseBody": {
                            "description": "Use raw responses. Fast and cheap.",
                            "title": "httpResponseBody",
                        },
                    },
                    "title": "Extraction source",
                    "enum": ["httpResponseBody", "browserHtml"],
                },
                "custom_attrs_input": {
                    "anyOf": [
                        {
                            "contentMediaType": "application/json",
                            "contentSchema": {"type": "object"},
                            "type": "string",
                        },
                        {"type": "null"},
                    ],
                    "default": None,
                    "description": "Custom attributes to extract.",
                    "title": "Custom attributes schema",
                    "widget": "custom-attrs",
                },
                "custom_attrs_method": {
                    "default": "generate",
                    "description": "Which model to use for custom attribute extraction.",
                    "enum": ["generate", "extract"],
                    "enumMeta": {
                        "extract": {
                            "description": "Use an extractive model (BERT). Supports only a "
                            "subset of the schema (string, integer and "
                            "number), suited for extraction of short and clear "
                            "fields, with a fixed per-request cost.",
                            "title": "extract",
                        },
                        "generate": {
                            "description": "Use a generative model (LLM). The most powerful "
                            "and versatile, but more expensive, with variable "
                            "per-request cost.",
                            "title": "generate",
                        },
                    },
                    "title": "Custom attributes extraction method",
                    "type": "string",
                },
            },
            "title": "EcommerceSpiderParams",
            "type": "object",
        },
    }
    assertEqualSpiderMetadata(actual_metadata, expected_metadata)

    geolocation = actual_metadata["param_schema"]["properties"]["geolocation"]
    assert geolocation["enum"][0] == "AF"
    assert geolocation["enumMeta"]["UY"] == {"title": "Uruguay (UY)"}
    assert set(geolocation["enum"]) == set(geolocation["enumMeta"])


def test_get_parse_product_request():
    base_kwargs = {
        "url": "https://example.com",
    }
    crawler = get_crawler()

    # Crawls products outside of domains by default
    spider = EcommerceSpider.from_crawler(crawler, **base_kwargs)
    request = ProbabilityRequest(url="https://example.com")
    scrapy_request = spider.get_parse_product_request(request)
    assert scrapy_request.meta.get("allow_offsite") is True


def test_get_subcategory_request():
    url = "https://example.com"

    # Normal request but with mostly empty values
    request = ProbabilityRequest(url=url)
    spider = EcommerceSpider(url="https://example.com")
    parse_navigation = lambda _: None
    spider.parse_navigation = parse_navigation  # type: ignore

    scrapy_request = spider.get_subcategory_request(request)
    assert isinstance(scrapy_request, scrapy.Request)
    assert scrapy_request.callback == parse_navigation
    assert scrapy_request.priority == 0
    assert scrapy_request.meta == {
        "page_params": {},
        "crawling_logs": {
            "name": "",
            "probability": None,
            "page_type": "subCategories",
        },
    }

    # Non-Heuristics request
    request = ProbabilityRequest.from_dict(
        {"url": url, "name": "Some request", "metadata": {"probability": 0.98}}
    )
    spider = EcommerceSpider(url="https://example.com")
    parse_navigation = lambda _: None
    spider.parse_navigation = parse_navigation  # type: ignore
    page_params = {"full_domain": "example.com"}

    scrapy_request = spider.get_subcategory_request(request, page_params=page_params)
    assert isinstance(scrapy_request, scrapy.Request)
    assert scrapy_request.callback == parse_navigation
    assert scrapy_request.priority == 98
    assert scrapy_request.meta == {
        "page_params": {},
        "crawling_logs": {
            "name": "Some request",
            "probability": 0.98,
            "page_type": "subCategories",
        },
    }

    # Heuristics request
    request = ProbabilityRequest.from_dict(
        {
            "url": url,
            "name": "[heuristics] Some request",
            "metadata": {"probability": 0.1},
        }
    )
    spider = EcommerceSpider(url="https://example.com")
    parse_navigation = lambda _: None
    spider.parse_navigation = parse_navigation  # type: ignore
    page_params = {"full_domain": "example.com"}

    scrapy_request = spider.get_subcategory_request(request, page_params=page_params)
    assert isinstance(scrapy_request, scrapy.Request)
    assert scrapy_request.callback == parse_navigation
    assert scrapy_request.priority == 10
    assert scrapy_request.meta == {
        "page_params": page_params,
        "crawling_logs": {
            "name": "Some request",
            "probability": 0.1,
            "page_type": "productNavigation-heuristics",
        },
    }


def test_get_nextpage_request():
    url = "https://example.com"

    # Minimal Args
    request = ProbabilityRequest(url=url)
    spider = EcommerceSpider(url="https://example.com")
    parse_navigation = lambda _: None
    spider.parse_navigation = parse_navigation  # type: ignore

    scrapy_request = spider.get_nextpage_request(request)
    assert isinstance(scrapy_request, scrapy.Request)
    assert scrapy_request.callback == parse_navigation
    assert scrapy_request.priority == 100
    assert scrapy_request.meta == {
        "page_params": {},
        "crawling_logs": {"name": "", "probability": None, "page_type": "nextPage"},
    }


def test_get_parse_navigation_request():
    url = "https://example.com"

    # Minimal args
    request = ProbabilityRequest(url=url)
    spider = EcommerceSpider(url="https://example.com")
    parse_navigation = lambda _: None
    spider.parse_navigation = parse_navigation  # type: ignore

    scrapy_request = spider.get_parse_navigation_request(request)
    assert isinstance(scrapy_request, scrapy.Request)
    assert scrapy_request.callback == parse_navigation
    assert scrapy_request.priority == 0
    assert scrapy_request.meta == {
        "page_params": {},
        "crawling_logs": {
            "name": "",
            "probability": None,
            "page_type": "productNavigation",
        },
    }


@pytest.mark.parametrize("url,allowed_domain", URL_TO_DOMAIN)
def test_set_allowed_domains(url, allowed_domain):
    crawler = get_crawler()

    kwargs = {"url": url}
    spider = EcommerceSpider.from_crawler(crawler, **kwargs)
    assert spider.allowed_domains == [allowed_domain]  # type: ignore[attr-defined]


def test_input_none():
    crawler = get_crawler()
    with pytest.raises(ValueError):
        EcommerceSpider.from_crawler(crawler)


def test_input_multiple():
    crawler = get_crawler()
    with pytest.raises(ValueError):
        EcommerceSpider.from_crawler(
            crawler,
            url="https://a.example",
            urls=["https://b.example"],
        )
    with pytest.raises(ValueError):
        EcommerceSpider.from_crawler(
            crawler,
            url="https://a.example",
            urls_file="https://b.example",
        )
    with pytest.raises(ValueError):
        EcommerceSpider.from_crawler(
            crawler,
            urls=["https://a.example"],
            urls_file="https://b.example",
        )


def test_url_invalid():
    crawler = get_crawler()
    with pytest.raises(ValueError):
        EcommerceSpider.from_crawler(crawler, url="foo")


def test_urls(caplog):
    crawler = get_crawler()
    url = "https://example.com"

    spider = EcommerceSpider.from_crawler(crawler, urls=[url])
    start_requests = list(spider.start_requests())
    assert len(start_requests) == 1
    assert start_requests[0].url == url
    assert start_requests[0].callback == spider.parse_navigation

    spider = EcommerceSpider.from_crawler(crawler, urls=url)
    start_requests = list(spider.start_requests())
    assert len(start_requests) == 1
    assert start_requests[0].url == url
    assert start_requests[0].callback == spider.parse_navigation

    caplog.clear()
    spider = EcommerceSpider.from_crawler(
        crawler,
        urls="https://a.example\n \nhttps://b.example\nhttps://c.example\nfoo\n\n",
    )
    assert "'foo', from the 'urls' spider argument, is not a valid URL" in caplog.text
    start_requests = list(spider.start_requests())
    assert len(start_requests) == 3
    assert all(
        request.callback == spider.parse_navigation for request in start_requests
    )
    assert start_requests[0].url == "https://a.example"
    assert start_requests[1].url == "https://b.example"
    assert start_requests[2].url == "https://c.example"

    caplog.clear()
    with pytest.raises(ValueError):
        spider = EcommerceSpider.from_crawler(
            crawler,
            urls="foo\nbar",
        )
    assert "'foo', from the 'urls' spider argument, is not a valid URL" in caplog.text
    assert "'bar', from the 'urls' spider argument, is not a valid URL" in caplog.text


def test_urls_file():
    crawler = get_crawler()
    url = "https://example.com"

    with patch("zyte_spider_templates.params.requests.get") as mock_get:
        response = requests.Response()
        response._content = (
            b"https://a.example\n \nhttps://b.example\nhttps://c.example\n\n"
        )
        mock_get.return_value = response
        spider = EcommerceSpider.from_crawler(crawler, urls_file=url)
        mock_get.assert_called_with(url)

    start_requests = list(spider.start_requests())
    assert len(start_requests) == 3
    assert start_requests[0].url == "https://a.example"
    assert start_requests[1].url == "https://b.example"
    assert start_requests[2].url == "https://c.example"


def test_search_queries():
    crawler = get_crawler()
    url = "https://example.com"

    spider = EcommerceSpider.from_crawler(crawler, url=url, search_queries="foo bar")
    start_requests = list(spider.start_requests())
    assert len(start_requests) == 1
    assert start_requests[0].url == url
    assert start_requests[0].callback == spider.parse_search_request_template
    assert spider.args.search_queries == ["foo bar"]

    spider = EcommerceSpider.from_crawler(crawler, url=url, search_queries="foo\nbar")
    start_requests = list(spider.start_requests())
    assert len(start_requests) == 1
    assert start_requests[0].url == url
    assert start_requests[0].callback == spider.parse_search_request_template
    assert spider.args.search_queries == ["foo", "bar"]

    spider = EcommerceSpider.from_crawler(
        crawler, url=url, search_queries=["foo", "bar"]
    )
    start_requests = list(spider.start_requests())
    assert len(start_requests) == 1
    assert start_requests[0].url == url
    assert start_requests[0].callback == spider.parse_search_request_template
    assert spider.args.search_queries == ["foo", "bar"]


def test_search_queries_extract_from():
    crawler = get_crawler()
    url = "https://example.com"

    spider = EcommerceSpider.from_crawler(crawler, url=url, search_queries="foo")
    start_requests = list(spider.start_requests())
    assert len(start_requests) == 1
    assert "inject" not in start_requests[0].meta

    spider = EcommerceSpider.from_crawler(
        crawler, url=url, search_queries="foo", extract_from="httpResponseBody"
    )
    start_requests = list(spider.start_requests())
    assert len(start_requests) == 1
    assert "inject" not in start_requests[0].meta

    spider = EcommerceSpider.from_crawler(
        crawler, url=url, search_queries="foo", extract_from="browserHtml"
    )
    start_requests = list(spider.start_requests())
    assert len(start_requests) == 1
    assert start_requests[0].meta["inject"] == [BrowserResponse]


@pytest.mark.parametrize(
    "url,has_full_domain",
    (
        ("https://example.com", (True, True, False, False)),
        ("https://example.com/", (True, True, False, False)),
        ("https://example.com/index.htm", (True, True, False, False)),
        ("https://example.com/index.html", (True, True, False, False)),
        ("https://example.com/index.php", (True, True, False, False)),
        ("https://example.com/home", (True, True, False, False)),
        ("https://example.com/some/category", (False, True, False, False)),
        ("https://example.com/some/category?pid=123", (False, True, False, False)),
    ),
)
def test_get_start_request_default_strategy(url, has_full_domain):
    def assert_meta(has_page_params):
        meta = {"crawling_logs": {"page_type": "productNavigation"}}
        if has_page_params:
            meta["page_params"] = {"full_domain": "example.com"}
        assert result.meta == meta

    for i, crawl_strategy in enumerate(
        ["automatic", "full", "navigation", "pagination_only"]
    ):
        spider = EcommerceSpider.from_crawler(
            get_crawler(), url=url, crawl_strategy=crawl_strategy
        )
        result = spider.get_start_request(url)
        assert result.url == url
        assert result.callback == spider.parse_navigation
        assert_meta(has_full_domain[i])


@pytest.mark.parametrize(
    "crawl_strategy,expected_page_params",
    (
        ("automatic", {}),
        ("full", {"full_domain": "example.com"}),
        ("navigation", {}),
        ("pagination_only", {}),
    ),
)
def test_modify_page_params_for_heuristics(crawl_strategy, expected_page_params):
    url = "https://example.com"
    page_params = {"full_domain": "example.com"}

    spider = EcommerceSpider.from_crawler(
        get_crawler(), url=url, crawl_strategy=crawl_strategy
    )
    page_params = spider._modify_page_params_for_heuristics(page_params)
    assert page_params == expected_page_params<|MERGE_RESOLUTION|>--- conflicted
+++ resolved
@@ -27,36 +27,6 @@
 from .utils import assertEqualSpiderMetadata
 
 
-<<<<<<< HEAD
-=======
-def test_parameters():
-    with pytest.raises(ValidationError):
-        EcommerceSpider()
-
-    EcommerceSpider(url="https://example.com")
-    EcommerceSpider(
-        url="https://example.com", crawl_strategy=EcommerceCrawlStrategy.automatic
-    )
-    EcommerceSpider(url="https://example.com", crawl_strategy="automatic")
-
-    with pytest.raises(ValidationError):
-        EcommerceSpider(url="https://example.com", crawl_strategy="unknown")
-
-    EcommerceSpider(
-        url="https://example.com", crawl_strategy="direct_item", search_queries=""
-    )
-    EcommerceSpider(
-        url="https://example.com", crawl_strategy="automatic", search_queries="foo"
-    )
-    with pytest.raises(ValidationError):
-        EcommerceSpider(
-            url="https://example.com",
-            crawl_strategy="direct_item",
-            search_queries="foo",
-        )
-
-
->>>>>>> 317f69bb
 def test_start_requests():
     url = "https://example.com"
     crawler = get_crawler()
@@ -277,8 +247,6 @@
         assert str(product) in caplog.text
 
 
-<<<<<<< HEAD
-=======
 @pytest.mark.parametrize(
     ("probability", "yields_items"),
     (
@@ -306,109 +274,6 @@
     assert items if yields_items else not items
 
 
-def test_arguments():
-    # Ensure passing no arguments works.
-    crawler = get_crawler()
-
-    # Needed since it's a required argument.
-    base_kwargs = {"url": "https://example.com"}
-
-    EcommerceSpider.from_crawler(crawler, **base_kwargs)
-
-    for param, arg, setting, old_setting_value, getter_name, new_setting_value in (
-        ("max_requests", "123", "ZYTE_API_MAX_REQUESTS", None, "getint", 123),
-        (
-            "geolocation",
-            "DE",
-            "ZYTE_API_AUTOMAP_PARAMS",
-            None,
-            "getdict",
-            {"geolocation": "DE"},
-        ),
-        (
-            "geolocation",
-            "DE",
-            "ZYTE_API_AUTOMAP_PARAMS",
-            '{"browserHtml": true}',
-            "getdict",
-            {"browserHtml": True, "geolocation": "DE"},
-        ),
-        (
-            "geolocation",
-            "DE",
-            "ZYTE_API_AUTOMAP_PARAMS",
-            '{"geolocation": "IE"}',
-            "getdict",
-            {"geolocation": "DE"},
-        ),
-        (
-            "geolocation",
-            "DE",
-            "ZYTE_API_PROVIDER_PARAMS",
-            None,
-            "getdict",
-            {"geolocation": "DE"},
-        ),
-        (
-            "geolocation",
-            "DE",
-            "ZYTE_API_PROVIDER_PARAMS",
-            '{"browserHtml": true}',
-            "getdict",
-            {"browserHtml": True, "geolocation": "DE"},
-        ),
-        (
-            "geolocation",
-            "DE",
-            "ZYTE_API_PROVIDER_PARAMS",
-            '{"geolocation": "IE"}',
-            "getdict",
-            {"geolocation": "DE"},
-        ),
-        (
-            "extract_from",
-            "browserHtml",
-            "ZYTE_API_PROVIDER_PARAMS",
-            None,
-            "getdict",
-            {
-                "productOptions": {"extractFrom": "browserHtml"},
-                "productNavigationOptions": {"extractFrom": "browserHtml"},
-            },
-        ),
-        (
-            "extract_from",
-            "httpResponseBody",
-            "ZYTE_API_PROVIDER_PARAMS",
-            {"geolocation": "US"},
-            "getdict",
-            {
-                "productOptions": {"extractFrom": "httpResponseBody"},
-                "productNavigationOptions": {"extractFrom": "httpResponseBody"},
-                "geolocation": "US",
-            },
-        ),
-        (
-            "extract_from",
-            None,
-            "ZYTE_API_PROVIDER_PARAMS",
-            {"geolocation": "US"},
-            "getdict",
-            {"geolocation": "US"},
-        ),
-    ):
-        kwargs = {param: arg}
-        settings = {}
-        if old_setting_value is not None:
-            settings[setting] = old_setting_value
-        crawler = get_crawler(settings=settings)
-        spider = EcommerceSpider.from_crawler(crawler, **kwargs, **base_kwargs)
-        getter = getattr(crawler.settings, getter_name)
-        assert getter(setting) == new_setting_value
-        assert spider.allowed_domains == ["example.com"]  # type: ignore[attr-defined]
-
-
->>>>>>> 317f69bb
 def test_metadata():
     actual_metadata = get_spider_metadata(EcommerceSpider, normalize=True)
     expected_metadata = {
