import logging
import re
from unittest.mock import MagicMock, call, patch

import pytest
import requests
import scrapy
from pydantic import ValidationError
from scrapy_poet import DummyResponse
from scrapy_spider_metadata import get_spider_metadata
from zyte_common_items import ProbabilityRequest, Product, ProductNavigation, Request

from zyte_spider_templates import BaseSpiderParams
from zyte_spider_templates._geolocations import (
    GEOLOCATION_OPTIONS,
    GEOLOCATION_OPTIONS_WITH_CODE,
    Geolocation,
)
from zyte_spider_templates.spiders.ecommerce import (
    EcommerceCrawlStrategy,
    EcommerceSpider,
)

from . import get_crawler
from .test_utils import URL_TO_DOMAIN


def test_parameters():
    with pytest.raises(ValidationError):
        EcommerceSpider()

    EcommerceSpider(url="https://example.com")
    EcommerceSpider(
        url="https://example.com", crawl_strategy=EcommerceCrawlStrategy.full
    )
    EcommerceSpider(url="https://example.com", crawl_strategy="full")

    with pytest.raises(ValidationError):
        EcommerceSpider(url="https://example.com", crawl_strategy="unknown")


def test_start_requests():
    crawler = get_crawler()
    url = "https://example.com"
<<<<<<< HEAD
    crawler = get_crawler()
=======
>>>>>>> 5fcb399e
    spider = EcommerceSpider.from_crawler(crawler, url=url)
    requests = list(spider.start_requests())
    assert len(requests) == 1
    assert requests[0].url == url
    assert requests[0].callback == spider.parse_navigation


def test_crawl():
    subcategory_urls = [
        "https://example.com/category/tech",
        "https://example.com/category/books",
    ]
    nextpage_url = "https://example.com/category/tech?p=2"
    item_urls = [
        "https://example.com/product?id=123",
        "https://example.com/product?id=988",
    ]
    request = scrapy.Request("https://example.com")
    response = DummyResponse(url=subcategory_urls[0], request=request)

    subcategories = {
        "subCategories": [
            {"url": subcategory_urls[0], "metadata": {"probability": 0.95}},
            {"url": subcategory_urls[1], "metadata": {"probability": 0.78}},
        ],
    }
    nextpage = {"nextPage": {"url": nextpage_url}}
    items = {
        "items": [
            {"url": item_urls[0], "metadata": {"probability": 0.99}},
            {"url": item_urls[1], "metadata": {"probability": 0.83}},
        ],
    }

    url = subcategory_urls[0]
    spider = EcommerceSpider(url="https://example.com/")

    # no links found
    navigation = ProductNavigation.from_dict({"url": url})
    requests = list(spider.parse_navigation(response, navigation))
    assert len(requests) == 0

    # subcategories only
    navigation = ProductNavigation.from_dict({"url": url, **subcategories})
    requests = list(spider.parse_navigation(response, navigation))
    assert len(requests) == 2
    assert requests[0].url == subcategory_urls[0]
    assert requests[0].callback == spider.parse_navigation
    assert requests[0].priority == 95
    assert requests[1].url == subcategory_urls[1]
    assert requests[1].callback == spider.parse_navigation
    assert requests[1].priority == 78

    # subcategories + nextpage
    navigation = ProductNavigation.from_dict(
        {
            "url": url,
            **subcategories,
            **nextpage,
        }
    )
    requests = list(spider.parse_navigation(response, navigation))
    assert len(requests) == 2
    urls = {request.url for request in requests}
    assert urls == {*subcategory_urls}
    assert all(request.callback == spider.parse_navigation for request in requests)
    assert [request.priority for request in requests] == [95, 78]

    # subcategories + nextpage + items
    navigation = ProductNavigation.from_dict(
        {
            "url": url,
            **subcategories,
            **nextpage,
            **items,
        }
    )
    requests = list(spider.parse_navigation(response, navigation))
    urls = {request.url for request in requests}
    assert urls == {*item_urls, *subcategory_urls, nextpage_url}
    for request in requests:
        if request.url in item_urls:
            assert request.callback == spider.parse_product
        else:
            assert request.callback == spider.parse_navigation
    assert [request.priority for request in requests] == [199, 183, 100, 95, 78]

    # nextpage + items
    navigation = ProductNavigation.from_dict(
        {
            "url": url,
            **nextpage,
            **items,
        }
    )
    requests = list(spider.parse_navigation(response, navigation))
    assert len(requests) == 3
    assert requests[0].url == item_urls[0]
    assert requests[0].callback == spider.parse_product
    assert requests[1].url == item_urls[1]
    assert requests[1].callback == spider.parse_product
    assert requests[2].url == nextpage_url
    assert requests[2].callback == spider.parse_navigation
    assert [request.priority for request in requests] == [199, 183, 100]

    # subcategories + items
    navigation = ProductNavigation.from_dict(
        {
            "url": url,
            **subcategories,
            **items,
        }
    )
    requests = list(spider.parse_navigation(response, navigation))
    assert len(requests) == 4
    assert requests[0].url == item_urls[0]
    assert requests[0].callback == spider.parse_product
    assert requests[1].url == item_urls[1]
    assert requests[1].callback == spider.parse_product
    assert requests[2].url == subcategory_urls[0]
    assert requests[2].callback == spider.parse_navigation
    assert requests[3].url == subcategory_urls[1]
    assert requests[3].callback == spider.parse_navigation
    assert [request.priority for request in requests] == [199, 183, 95, 78]

    # nextpage
    navigation = ProductNavigation.from_dict(
        {
            "url": url,
            **nextpage,
        }
    )
    requests = list(spider.parse_navigation(response, navigation))
    assert len(requests) == 0

    # items
    navigation = ProductNavigation.from_dict(
        {
            "url": url,
            **items,
        }
    )
    requests = list(spider.parse_navigation(response, navigation))
    assert len(requests) == 2
    assert requests[0].url == item_urls[0]
    assert requests[0].callback == spider.parse_product
    assert requests[1].url == item_urls[1]
    assert requests[1].callback == spider.parse_product
    assert [request.priority for request in requests] == [199, 183]

    # Test parse_navigation() behavior on pagination_only crawl strategy.
    spider = EcommerceSpider(
        url="https://example.com/", crawl_strategy="pagination_only"
    )

    # nextpage + items
    navigation = ProductNavigation.from_dict(
        {
            "url": url,
            **subcategories,
            **nextpage,
            **items,
        }
    )
    requests = list(spider.parse_navigation(response, navigation))
    urls = {request.url for request in requests}
    assert urls == {*item_urls, nextpage_url}
    for request in requests:
        if request.url in item_urls:
            assert request.callback == spider.parse_product
        else:
            assert request.callback == spider.parse_navigation


@pytest.mark.parametrize(
    "probability,has_item,item_drop",
    ((0.9, True, False), (0.09, False, True), (0.1, True, False), (None, True, False)),
)
def test_parse_product(probability, has_item, item_drop, caplog):
    caplog.clear()

    product_url = "https://example.com/product?id=123"
    product = Product.from_dict(
        {"url": product_url, "metadata": {"probability": probability}}
    )
    response = DummyResponse(product_url)
    spider = EcommerceSpider(url="https://example.com")
    mock_crawler = MagicMock()
    spider.crawler = mock_crawler
    logging.getLogger().setLevel(logging.INFO)
    items = list(spider.parse_product(response, product))
    if item_drop:
        assert mock_crawler.method_calls == [
            call.stats.inc_value("drop_item/product/low_probability")
        ]

    if has_item:
        assert len(items) == 1
        assert items[0] == product
        assert caplog.text == ""
    else:
        assert len(items) == 0
        assert str(product) in caplog.text


def test_arguments():
    # Ensure passing no arguments works.
    crawler = get_crawler()

    # Needed since it's a required argument.
    base_kwargs = {"url": "https://example.com"}

    EcommerceSpider.from_crawler(crawler, **base_kwargs)

    for param, arg, setting, old_setting_value, getter_name, new_setting_value in (
        ("max_requests", "123", "ZYTE_API_MAX_REQUESTS", None, "getint", 123),
        (
            "geolocation",
            "DE",
            "ZYTE_API_AUTOMAP_PARAMS",
            None,
            "getdict",
            {"geolocation": "DE"},
        ),
        (
            "geolocation",
            "DE",
            "ZYTE_API_AUTOMAP_PARAMS",
            '{"browserHtml": true}',
            "getdict",
            {"browserHtml": True, "geolocation": "DE"},
        ),
        (
            "geolocation",
            "DE",
            "ZYTE_API_AUTOMAP_PARAMS",
            '{"geolocation": "IE"}',
            "getdict",
            {"geolocation": "DE"},
        ),
        (
            "geolocation",
            "DE",
            "ZYTE_API_PROVIDER_PARAMS",
            None,
            "getdict",
            {"geolocation": "DE"},
        ),
        (
            "geolocation",
            "DE",
            "ZYTE_API_PROVIDER_PARAMS",
            '{"browserHtml": true}',
            "getdict",
            {"browserHtml": True, "geolocation": "DE"},
        ),
        (
            "geolocation",
            "DE",
            "ZYTE_API_PROVIDER_PARAMS",
            '{"geolocation": "IE"}',
            "getdict",
            {"geolocation": "DE"},
        ),
        (
            "extract_from",
            "browserHtml",
            "ZYTE_API_PROVIDER_PARAMS",
            None,
            "getdict",
            {
                "productOptions": {"extractFrom": "browserHtml"},
                "productNavigationOptions": {"extractFrom": "browserHtml"},
            },
        ),
        (
            "extract_from",
            "httpResponseBody",
            "ZYTE_API_PROVIDER_PARAMS",
            {"geolocation": "US"},
            "getdict",
            {
                "productOptions": {"extractFrom": "httpResponseBody"},
                "productNavigationOptions": {"extractFrom": "httpResponseBody"},
                "geolocation": "US",
            },
        ),
        (
            "extract_from",
            None,
            "ZYTE_API_PROVIDER_PARAMS",
            {"geolocation": "US"},
            "getdict",
            {"geolocation": "US"},
        ),
    ):
        kwargs = {param: arg}
        settings = {}
        if old_setting_value is not None:
            settings[setting] = old_setting_value
        crawler = get_crawler(settings=settings)
        spider = EcommerceSpider.from_crawler(crawler, **kwargs, **base_kwargs)
        getter = getattr(crawler.settings, getter_name)
        assert getter(setting) == new_setting_value
        assert spider.allowed_domains == ["example.com"]


def test_metadata():
    metadata = get_spider_metadata(EcommerceSpider, normalize=True)
    assert metadata == {
        "template": True,
        "title": "E-commerce",
        "description": "Template for spiders that extract product data from e-commerce websites.",
        "param_schema": {
            "properties": {
                "crawl_strategy": {
                    "default": "full",
                    "title": "Crawl strategy",
                    "description": "Determines how the start URL and follow-up URLs are crawled.",
                    "type": "string",
                    "enum": ["full", "navigation", "pagination_only"],
                    "enumMeta": {
                        "full": {
                            "description": "Follow most links within the domain of URL in an attempt to discover and extract as many products as possible.",
                            "title": "Full",
                        },
                        "navigation": {
                            "description": (
                                "Follow pagination, subcategories, and "
                                "product detail pages. Pagination Only is a "
                                "better choice if the target URL does not "
                                "have subcategories, or if Zyte API is "
                                "misidentifying some URLs as subcategories."
                            ),
                            "title": "Navigation",
                        },
                        "pagination_only": {
                            "description": (
                                "Follow pagination and product detail pages. Subcategory links are ignored."
                            ),
                            "title": "Pagination Only",
                        },
                    },
                },
                "use_url_lists": {
                    "default": False,
                    "title": "Use URL Lists",
                    "description": (
                        "Enable this option if the specified initial URL "
                        "points to a list of URLs to crawl, with 1 URL per "
                        "line. Note: When using this option, crawling outside "
                        "the domain of the list URLs will be allowed."
                    ),
                    "type": "boolean",
                },
                "extract_from": {
                    "anyOf": [{"type": "string"}, {"type": "null"}],
                    "default": None,
                    "title": "Extraction source",
                    "description": (
                        "Whether to perform extraction using a browser request "
                        "(browserHtml) or an HTTP request (httpResponseBody)."
                    ),
                    "enum": ["httpResponseBody", "browserHtml"],
                    "enumMeta": {
                        "httpResponseBody": {
                            "title": "httpResponseBody",
                            "description": "Use HTTP responses. Cost-efficient and fast extraction method, which works well on many websites.",
                        },
                        "browserHtml": {
                            "title": "browserHtml",
                            "description": "Use browser rendering. Often provides the best quality.",
                        },
                    },
                },
                "geolocation": {
                    "anyOf": [
                        {"type": "string"},
                        {"type": "null"},
                    ],
                    "default": None,
                    "title": "Geolocation",
                    "description": "ISO 3166-1 alpha-2 2-character string specified in "
                    "https://docs.zyte.com/zyte-api/usage/reference.html#operation/extract/request/geolocation.",
                    "enum": list(
                        sorted(GEOLOCATION_OPTIONS, key=GEOLOCATION_OPTIONS.__getitem__)
                    ),
                    "enumMeta": {
                        code: {
                            "title": GEOLOCATION_OPTIONS_WITH_CODE[code],
                        }
                        for code in Geolocation
                    },
                },
                "max_requests": {
                    "anyOf": [{"type": "integer"}, {"type": "null"}],
                    "default": 100,
                    "title": "Max Requests",
                    "description": (
                        "The maximum number of Zyte API requests allowed for the crawl.\n"
                        "\n"
                        "Requests with error responses that cannot be retried or exceed "
                        "their retry limit also count here, but they incur in no costs "
                        "and do not increase the request count in Scrapy Cloud."
                    ),
                    "widget": "request-limit",
                },
                "url": {
                    "type": "string",
                    "title": "URL",
                    "description": (
                        "Initial URL for the crawl. Enter the full URL including http(s), "
                        "you can copy and paste it from your browser. Example: https://toscrape.com/"
                    ),
                    "pattern": r"^https?://[^:/\s]+(:\d{1,5})?(/[^\s]*)*(#[^\s]*)?$",
                },
            },
            "required": ["url"],
            "title": "EcommerceSpiderParams",
            "type": "object",
        },
    }
    geolocation = metadata["param_schema"]["properties"]["geolocation"]
    assert geolocation["enum"][0] == "AF"
    assert geolocation["enumMeta"]["UY"] == {"title": "Uruguay (UY)"}
    assert set(geolocation["enum"]) == set(geolocation["enumMeta"])


@pytest.mark.parametrize(
    "valid,url",
    [
        (False, ""),
        (False, "http://"),
        (False, "http:/example.com"),
        (False, "ftp://example.com"),
        (False, "example.com"),
        (False, "//example.com"),
        (False, "http://foo:bar@example.com"),
        (False, " http://example.com"),
        (False, "http://example.com "),
        (False, "http://examp le.com"),
        (False, "https://example.com:232323"),
        (True, "http://example.com"),
        (True, "http://bücher.example"),
        (True, "http://xn--bcher-kva.example"),
        (True, "https://i❤.ws"),
        (True, "https://example.com"),
        (True, "https://example.com/"),
        (True, "https://example.com:2323"),
        (True, "https://example.com:2323/"),
        (True, "https://example.com:2323/foo"),
        (True, "https://example.com/f"),
        (True, "https://example.com/foo"),
        (True, "https://example.com/foo/"),
        (True, "https://example.com/foo/bar"),
        (True, "https://example.com/foo/bar/"),
        (True, "https://example.com/foo/bar?baz"),
        (True, "https://example.com/foo/bar/?baz"),
        (True, "https://example.com?foo"),
        (True, "https://example.com?foo=bar"),
        (True, "https://example.com/?foo=bar&baz"),
        (True, "https://example.com/?foo=bar&baz#"),
        (True, "https://example.com/?foo=bar&baz#frag"),
        (True, "https://example.com#"),
        (True, "https://example.com/#"),
        (True, "https://example.com/&"),
        (True, "https://example.com/&#"),
    ],
)
def test_validation_url(url, valid):
    url_re = BaseSpiderParams.model_fields["url"].metadata[0].pattern
    assert bool(re.match(url_re, url)) == valid


def test_get_parse_product_request():
    base_kwargs = {
        "url": "https://example.com",
    }
    crawler = get_crawler()

    # Crawls products outside of domains by default
    spider = EcommerceSpider.from_crawler(crawler, **base_kwargs)
    request = ProbabilityRequest(url="https://example.com")
    scrapy_request = spider.get_parse_product_request(request)
    assert scrapy_request.meta.get("allow_offsite") is True


def test_get_subcategory_request():
    url = "https://example.com"

    # Normal request but with mostly empty values
    request = Request(url)
    spider = EcommerceSpider(url="https://example.com")
    parse_navigation = lambda _: None
    spider.parse_navigation = parse_navigation  # type: ignore

    scrapy_request = spider.get_subcategory_request(request)
    assert isinstance(scrapy_request, scrapy.Request)
    assert scrapy_request.callback == parse_navigation
    assert scrapy_request.priority == 0
    assert scrapy_request.meta == {
        "page_params": {},
        "crawling_logs": {
            "name": "",
            "probability": None,
            "page_type": "subCategories",
        },
    }

    # Non-Heuristics request
    request = ProbabilityRequest.from_dict(
        {"url": url, "name": "Some request", "metadata": {"probability": 0.98}}
    )
    spider = EcommerceSpider(url="https://example.com")
    parse_navigation = lambda _: None
    spider.parse_navigation = parse_navigation  # type: ignore
    page_params = {"full_domain": "example.com"}

    scrapy_request = spider.get_subcategory_request(request, page_params=page_params)
    assert isinstance(scrapy_request, scrapy.Request)
    assert scrapy_request.callback == parse_navigation
    assert scrapy_request.priority == 98
    assert scrapy_request.meta == {
        "page_params": {},
        "crawling_logs": {
            "name": "Some request",
            "probability": 0.98,
            "page_type": "subCategories",
        },
    }

    # Heuristics request
    request = ProbabilityRequest.from_dict(
        {
            "url": url,
            "name": "[heuristics] Some request",
            "metadata": {"probability": 0.1},
        }
    )
    spider = EcommerceSpider(url="https://example.com")
    parse_navigation = lambda _: None
    spider.parse_navigation = parse_navigation  # type: ignore
    page_params = {"full_domain": "example.com"}

    scrapy_request = spider.get_subcategory_request(request, page_params=page_params)
    assert isinstance(scrapy_request, scrapy.Request)
    assert scrapy_request.callback == parse_navigation
    assert scrapy_request.priority == 10
    assert scrapy_request.meta == {
        "page_params": page_params,
        "crawling_logs": {
            "name": "Some request",
            "probability": 0.1,
            "page_type": "productNavigation-heuristics",
        },
    }


def test_get_nextpage_request():
    url = "https://example.com"

    # Minimal Args
    request = Request(url)
    spider = EcommerceSpider(url="https://example.com")
    parse_navigation = lambda _: None
    spider.parse_navigation = parse_navigation  # type: ignore

    scrapy_request = spider.get_nextpage_request(request)
    assert isinstance(scrapy_request, scrapy.Request)
    assert scrapy_request.callback == parse_navigation
    assert scrapy_request.priority == 100
    assert scrapy_request.meta == {
        "page_params": {},
        "crawling_logs": {"name": "", "probability": None, "page_type": "nextPage"},
    }


def test_get_parse_navigation_request():
    url = "https://example.com"

    # Minimal args
    request = Request(url)
    spider = EcommerceSpider(url="https://example.com")
    parse_navigation = lambda _: None
    spider.parse_navigation = parse_navigation  # type: ignore

    scrapy_request = spider.get_parse_navigation_request(request)
    assert isinstance(scrapy_request, scrapy.Request)
    assert scrapy_request.callback == parse_navigation
    assert scrapy_request.priority == 0
    assert scrapy_request.meta == {
        "page_params": {},
        "crawling_logs": {
            "name": "",
            "probability": None,
            "page_type": "productNavigation",
        },
    }


@pytest.mark.parametrize("url,allowed_domain", URL_TO_DOMAIN)
def test_set_allowed_domains(url, allowed_domain):
    crawler = get_crawler()

    kwargs = {"url": url}
    spider = EcommerceSpider.from_crawler(crawler, **kwargs)
    assert spider.allowed_domains == [allowed_domain]


def test_use_url_lists():
    crawler = get_crawler()
    url = "https://example.com"

    spider = EcommerceSpider.from_crawler(crawler, url=url)
    start_requests = list(spider.start_requests())
    assert len(start_requests) == 1
    assert start_requests[0].url == url

    spider = EcommerceSpider.from_crawler(crawler, url=url, use_url_lists=False)
    start_requests = list(spider.start_requests())
    assert len(start_requests) == 1
    assert start_requests[0].url == url

    with patch("zyte_spider_templates.spiders.ecommerce.requests.get") as mock_get:
        response = requests.Response()
        response._content = (
            b"https://a.example\n \nhttps://b.example\nhttps://c.example\n\n"
        )
        mock_get.return_value = response
        spider = EcommerceSpider.from_crawler(crawler, url=url, use_url_lists=True)
    start_requests = list(spider.start_requests())
    assert len(start_requests) == 3
    assert start_requests[0].url == "https://a.example"
    assert start_requests[1].url == "https://b.example"
    assert start_requests[2].url == "https://c.example"<|MERGE_RESOLUTION|>--- conflicted
+++ resolved
@@ -40,12 +40,8 @@
 
 
 def test_start_requests():
+    url = "https://example.com"
     crawler = get_crawler()
-    url = "https://example.com"
-<<<<<<< HEAD
-    crawler = get_crawler()
-=======
->>>>>>> 5fcb399e
     spider = EcommerceSpider.from_crawler(crawler, url=url)
     requests = list(spider.start_requests())
     assert len(requests) == 1
