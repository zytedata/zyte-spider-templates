import json
import logging
import re
from unittest.mock import MagicMock, call, patch

import pytest
import requests
import scrapy
from pydantic import ValidationError
from scrapy_poet import DummyResponse
from scrapy_spider_metadata import get_spider_metadata
from zyte_common_items import ProbabilityRequest, Product, ProductNavigation, Request

from zyte_spider_templates import BaseSpiderParams
from zyte_spider_templates._geolocations import (
    GEOLOCATION_OPTIONS,
    GEOLOCATION_OPTIONS_WITH_CODE,
    Geolocation,
)
from zyte_spider_templates.spiders.ecommerce import (
    EcommerceCrawlStrategy,
    EcommerceSpider,
)

from . import get_crawler
from .test_utils import URL_TO_DOMAIN


def test_parameters():
    with pytest.raises(ValidationError):
        EcommerceSpider()

    EcommerceSpider(url="https://example.com")
    EcommerceSpider(
        url="https://example.com", crawl_strategy=EcommerceCrawlStrategy.full
    )
    EcommerceSpider(url="https://example.com", crawl_strategy="full")

    with pytest.raises(ValidationError):
        EcommerceSpider(url="https://example.com", crawl_strategy="unknown")


def test_start_requests():
    url = "https://example.com"
    crawler = get_crawler()
    spider = EcommerceSpider.from_crawler(crawler, url=url)
    requests = list(spider.start_requests())
    assert len(requests) == 1
    assert requests[0].url == url
    assert requests[0].callback == spider.parse_navigation


def test_crawl():
    subcategory_urls = [
        "https://example.com/category/tech",
        "https://example.com/category/books",
    ]
    nextpage_url = "https://example.com/category/tech?p=2"
    item_urls = [
        "https://example.com/product?id=123",
        "https://example.com/product?id=988",
    ]
    request = scrapy.Request("https://example.com")
    response = DummyResponse(url=subcategory_urls[0], request=request)

    subcategories = {
        "subCategories": [
            {"url": subcategory_urls[0], "metadata": {"probability": 0.95}},
            {"url": subcategory_urls[1], "metadata": {"probability": 0.78}},
        ],
    }
    nextpage = {"nextPage": {"url": nextpage_url}}
    items = {
        "items": [
            {"url": item_urls[0], "metadata": {"probability": 0.99}},
            {"url": item_urls[1], "metadata": {"probability": 0.83}},
        ],
    }

    url = subcategory_urls[0]
    spider = EcommerceSpider(url="https://example.com/")

    # no links found
    navigation = ProductNavigation.from_dict({"url": url})
    requests = list(spider.parse_navigation(response, navigation))
    assert len(requests) == 0

    # subcategories only
    navigation = ProductNavigation.from_dict({"url": url, **subcategories})
    requests = list(spider.parse_navigation(response, navigation))
    assert len(requests) == 2
    assert requests[0].url == subcategory_urls[0]
    assert requests[0].callback == spider.parse_navigation
    assert requests[0].priority == 95
    assert requests[1].url == subcategory_urls[1]
    assert requests[1].callback == spider.parse_navigation
    assert requests[1].priority == 78

    # subcategories + nextpage
    navigation = ProductNavigation.from_dict(
        {
            "url": url,
            **subcategories,
            **nextpage,
        }
    )
    requests = list(spider.parse_navigation(response, navigation))
    assert len(requests) == 2
    urls = {request.url for request in requests}
    assert urls == {*subcategory_urls}
    assert all(request.callback == spider.parse_navigation for request in requests)
    assert [request.priority for request in requests] == [95, 78]

    # subcategories + nextpage + items
    navigation = ProductNavigation.from_dict(
        {
            "url": url,
            **subcategories,
            **nextpage,
            **items,
        }
    )
    requests = list(spider.parse_navigation(response, navigation))
    urls = {request.url for request in requests}
    assert urls == {*item_urls, *subcategory_urls, nextpage_url}
    for request in requests:
        if request.url in item_urls:
            assert request.callback == spider.parse_product
        else:
            assert request.callback == spider.parse_navigation
    assert [request.priority for request in requests] == [199, 183, 100, 95, 78]

    # nextpage + items
    navigation = ProductNavigation.from_dict(
        {
            "url": url,
            **nextpage,
            **items,
        }
    )
    requests = list(spider.parse_navigation(response, navigation))
    assert len(requests) == 3
    assert requests[0].url == item_urls[0]
    assert requests[0].callback == spider.parse_product
    assert requests[1].url == item_urls[1]
    assert requests[1].callback == spider.parse_product
    assert requests[2].url == nextpage_url
    assert requests[2].callback == spider.parse_navigation
    assert [request.priority for request in requests] == [199, 183, 100]

    # subcategories + items
    navigation = ProductNavigation.from_dict(
        {
            "url": url,
            **subcategories,
            **items,
        }
    )
    requests = list(spider.parse_navigation(response, navigation))
    assert len(requests) == 4
    assert requests[0].url == item_urls[0]
    assert requests[0].callback == spider.parse_product
    assert requests[1].url == item_urls[1]
    assert requests[1].callback == spider.parse_product
    assert requests[2].url == subcategory_urls[0]
    assert requests[2].callback == spider.parse_navigation
    assert requests[3].url == subcategory_urls[1]
    assert requests[3].callback == spider.parse_navigation
    assert [request.priority for request in requests] == [199, 183, 95, 78]

    # nextpage
    navigation = ProductNavigation.from_dict(
        {
            "url": url,
            **nextpage,
        }
    )
    requests = list(spider.parse_navigation(response, navigation))
    assert len(requests) == 0

    # items
    navigation = ProductNavigation.from_dict(
        {
            "url": url,
            **items,
        }
    )
    requests = list(spider.parse_navigation(response, navigation))
    assert len(requests) == 2
    assert requests[0].url == item_urls[0]
    assert requests[0].callback == spider.parse_product
    assert requests[1].url == item_urls[1]
    assert requests[1].callback == spider.parse_product
    assert [request.priority for request in requests] == [199, 183]

    # Test parse_navigation() behavior on pagination_only crawl strategy.
    spider = EcommerceSpider(
        url="https://example.com/", crawl_strategy="pagination_only"
    )

    # nextpage + items
    navigation = ProductNavigation.from_dict(
        {
            "url": url,
            **subcategories,
            **nextpage,
            **items,
        }
    )
    requests = list(spider.parse_navigation(response, navigation))
    urls = {request.url for request in requests}
    assert urls == {*item_urls, nextpage_url}
    for request in requests:
        if request.url in item_urls:
            assert request.callback == spider.parse_product
        else:
            assert request.callback == spider.parse_navigation


@pytest.mark.parametrize(
    "probability,has_item,item_drop",
    ((0.9, True, False), (0.09, False, True), (0.1, True, False), (None, True, False)),
)
def test_parse_product(probability, has_item, item_drop, caplog):
    caplog.clear()

    product_url = "https://example.com/product?id=123"
    product = Product.from_dict(
        {"url": product_url, "metadata": {"probability": probability}}
    )
    response = DummyResponse(product_url)
    spider = EcommerceSpider(url="https://example.com")
    mock_crawler = MagicMock()
    spider.crawler = mock_crawler
    logging.getLogger().setLevel(logging.INFO)
    items = list(spider.parse_product(response, product))
    if item_drop:
        assert mock_crawler.method_calls == [
            call.stats.inc_value("drop_item/product/low_probability")
        ]

    if has_item:
        assert len(items) == 1
        assert items[0] == product
        assert caplog.text == ""
    else:
        assert len(items) == 0
        assert str(product) in caplog.text


def test_arguments():
    # Ensure passing no arguments works.
    crawler = get_crawler()

    # Needed since it's a required argument.
    base_kwargs = {"url": "https://example.com"}

    EcommerceSpider.from_crawler(crawler, **base_kwargs)

    for param, arg, setting, old_setting_value, getter_name, new_setting_value in (
        ("max_requests", "123", "ZYTE_API_MAX_REQUESTS", None, "getint", 123),
        (
            "geolocation",
            "DE",
            "ZYTE_API_AUTOMAP_PARAMS",
            None,
            "getdict",
            {"geolocation": "DE"},
        ),
        (
            "geolocation",
            "DE",
            "ZYTE_API_AUTOMAP_PARAMS",
            '{"browserHtml": true}',
            "getdict",
            {"browserHtml": True, "geolocation": "DE"},
        ),
        (
            "geolocation",
            "DE",
            "ZYTE_API_AUTOMAP_PARAMS",
            '{"geolocation": "IE"}',
            "getdict",
            {"geolocation": "DE"},
        ),
        (
            "geolocation",
            "DE",
            "ZYTE_API_PROVIDER_PARAMS",
            None,
            "getdict",
            {"geolocation": "DE"},
        ),
        (
            "geolocation",
            "DE",
            "ZYTE_API_PROVIDER_PARAMS",
            '{"browserHtml": true}',
            "getdict",
            {"browserHtml": True, "geolocation": "DE"},
        ),
        (
            "geolocation",
            "DE",
            "ZYTE_API_PROVIDER_PARAMS",
            '{"geolocation": "IE"}',
            "getdict",
            {"geolocation": "DE"},
        ),
        (
            "extract_from",
            "browserHtml",
            "ZYTE_API_PROVIDER_PARAMS",
            None,
            "getdict",
            {
                "productOptions": {"extractFrom": "browserHtml"},
                "productNavigationOptions": {"extractFrom": "browserHtml"},
            },
        ),
        (
            "extract_from",
            "httpResponseBody",
            "ZYTE_API_PROVIDER_PARAMS",
            {"geolocation": "US"},
            "getdict",
            {
                "productOptions": {"extractFrom": "httpResponseBody"},
                "productNavigationOptions": {"extractFrom": "httpResponseBody"},
                "geolocation": "US",
            },
        ),
        (
            "extract_from",
            None,
            "ZYTE_API_PROVIDER_PARAMS",
            {"geolocation": "US"},
            "getdict",
            {"geolocation": "US"},
        ),
    ):
        kwargs = {param: arg}
        settings = {}
        if old_setting_value is not None:
            settings[setting] = old_setting_value
        crawler = get_crawler(settings=settings)
        spider = EcommerceSpider.from_crawler(crawler, **kwargs, **base_kwargs)
        getter = getattr(crawler.settings, getter_name)
        assert getter(setting) == new_setting_value
        assert spider.allowed_domains == ["example.com"]


def assertEqualJson(actual, expected):
    """Compare the JSON representation of 2 Python objects.

    This allows to take into account things like the order of key-value pairs
    in dictionaries, which would not be taken into account when comparing
    dictionaries directly.

    It also generates a better diff in pytest output when enums are involved,
    e.g. geolocation values.
    """
    actual_json = json.dumps(actual, indent=2)
    expected_json = json.dumps(expected, indent=2)
    assert actual_json == expected_json


def test_metadata():
    actual_metadata = get_spider_metadata(EcommerceSpider, normalize=True)
    expected_metadata = {
        "template": True,
        "title": "E-commerce",
        "description": "Template for spiders that extract product data from e-commerce websites.",
        "param_schema": {
            "groups": [
                {
                    "id": "inputs",
                    "title": "Inputs",
                    "description": (
                        "Input data that determines the start URLs of the crawl."
                    ),
                    "widget": "exclusive",
                },
            ],
            "properties": {
                "url": {
                    "description": (
                        "Initial URL for the crawl. Enter the full URL including http(s), "
                        "you can copy and paste it from your browser. Example: https://toscrape.com/"
                    ),
                    "pattern": r"^https?://[^:/\s]+(:\d{1,5})?(/[^\s]*)*(#[^\s]*)?$",
                    "title": "URL",
                    "type": "string",
                },
                "geolocation": {
                    "anyOf": [
                        {"type": "string"},
                        {"type": "null"},
                    ],
                    "default": None,
                    "description": (
                        "ISO 3166-1 alpha-2 2-character string specified in "
                        "https://docs.zyte.com/zyte-api/usage/reference.html"
                        "#operation/extract/request/geolocation."
                    ),
                    "enumMeta": {
                        code: {
                            "title": GEOLOCATION_OPTIONS_WITH_CODE[code],
                        }
                        for code in sorted(Geolocation)
                    },
                    "title": "Geolocation",
                    "enum": list(
                        sorted(GEOLOCATION_OPTIONS, key=GEOLOCATION_OPTIONS.__getitem__)
                    ),
                },
                "max_requests": {
                    "anyOf": [{"type": "integer"}, {"type": "null"}],
                    "default": 100,
                    "description": (
                        "The maximum number of Zyte API requests allowed for the crawl.\n"
                        "\n"
                        "Requests with error responses that cannot be retried or exceed "
                        "their retry limit also count here, but they incur in no costs "
                        "and do not increase the request count in Scrapy Cloud."
                    ),
                    "title": "Max Requests",
                    "widget": "request-limit",
                },
                "extract_from": {
                    "anyOf": [{"type": "string"}, {"type": "null"}],
                    "default": None,
                    "description": (
                        "Whether to perform extraction using a browser request "
                        "(browserHtml) or an HTTP request (httpResponseBody)."
                    ),
<<<<<<< HEAD
                    "pattern": r"^https?://[^:/\s]+(:\d{1,5})?(/[^\s]*)*(#[^\s]*)?$",
                    "default": "",
                    "group": "inputs",
                    "exclusiveRequired": True,
                },
                "seed_url": {
                    "type": "string",
                    "title": "Seed URL",
                    "description": (
                        "URL that point to a list of URLs to crawl, e.g. "
                        "https://example.com/url-list.txt. The linked list "
                        "must contain 1 URL per line."
                    ),
                    "pattern": r"^https?://[^:/\s]+(:\d{1,5})?(/[^\s]*)*(#[^\s]*)?$",
                    "default": "",
                    "group": "inputs",
                    "exclusiveRequired": True,
=======
                    "enumMeta": {
                        "browserHtml": {
                            "description": "Use browser rendering. Often provides the best quality.",
                            "title": "browserHtml",
                        },
                        "httpResponseBody": {
                            "description": "Use HTTP responses. Cost-efficient and fast extraction method, which works well on many websites.",
                            "title": "httpResponseBody",
                        },
                    },
                    "title": "Extraction source",
                    "enum": ["httpResponseBody", "browserHtml"],
                },
                "crawl_strategy": {
                    "default": "full",
                    "description": "Determines how the start URL and follow-up URLs are crawled.",
                    "enumMeta": {
                        "full": {
                            "description": "Follow most links within the domain of URL in an attempt to discover and extract as many products as possible.",
                            "title": "Full",
                        },
                        "navigation": {
                            "description": (
                                "Follow pagination, subcategories, and "
                                "product detail pages. Pagination Only is a "
                                "better choice if the target URL does not "
                                "have subcategories, or if Zyte API is "
                                "misidentifying some URLs as subcategories."
                            ),
                            "title": "Navigation",
                        },
                        "pagination_only": {
                            "description": (
                                "Follow pagination and product detail pages. Subcategory links are ignored."
                            ),
                            "title": "Pagination Only",
                        },
                    },
                    "title": "Crawl strategy",
                    "enum": ["full", "navigation", "pagination_only"],
                    "type": "string",
>>>>>>> 281f1f58
                },
            },
            "title": "EcommerceSpiderParams",
            "type": "object",
        },
    }
    assertEqualJson(actual_metadata, expected_metadata)

    geolocation = actual_metadata["param_schema"]["properties"]["geolocation"]
    assert geolocation["enum"][0] == "AF"
    assert geolocation["enumMeta"]["UY"] == {"title": "Uruguay (UY)"}
    assert set(geolocation["enum"]) == set(geolocation["enumMeta"])


@pytest.mark.parametrize(
    "valid,url",
    [
        (False, ""),
        (False, "http://"),
        (False, "http:/example.com"),
        (False, "ftp://example.com"),
        (False, "example.com"),
        (False, "//example.com"),
        (False, "http://foo:bar@example.com"),
        (False, " http://example.com"),
        (False, "http://example.com "),
        (False, "http://examp le.com"),
        (False, "https://example.com:232323"),
        (True, "http://example.com"),
        (True, "http://bücher.example"),
        (True, "http://xn--bcher-kva.example"),
        (True, "https://i❤.ws"),
        (True, "https://example.com"),
        (True, "https://example.com/"),
        (True, "https://example.com:2323"),
        (True, "https://example.com:2323/"),
        (True, "https://example.com:2323/foo"),
        (True, "https://example.com/f"),
        (True, "https://example.com/foo"),
        (True, "https://example.com/foo/"),
        (True, "https://example.com/foo/bar"),
        (True, "https://example.com/foo/bar/"),
        (True, "https://example.com/foo/bar?baz"),
        (True, "https://example.com/foo/bar/?baz"),
        (True, "https://example.com?foo"),
        (True, "https://example.com?foo=bar"),
        (True, "https://example.com/?foo=bar&baz"),
        (True, "https://example.com/?foo=bar&baz#"),
        (True, "https://example.com/?foo=bar&baz#frag"),
        (True, "https://example.com#"),
        (True, "https://example.com/#"),
        (True, "https://example.com/&"),
        (True, "https://example.com/&#"),
    ],
)
def test_validation_url(url, valid):
    url_re = BaseSpiderParams.model_fields["url"].metadata[0].pattern
    assert bool(re.match(url_re, url)) == valid


def test_get_parse_product_request():
    base_kwargs = {
        "url": "https://example.com",
    }
    crawler = get_crawler()

    # Crawls products outside of domains by default
    spider = EcommerceSpider.from_crawler(crawler, **base_kwargs)
    request = ProbabilityRequest(url="https://example.com")
    scrapy_request = spider.get_parse_product_request(request)
    assert scrapy_request.meta.get("allow_offsite") is True


def test_get_subcategory_request():
    url = "https://example.com"

    # Normal request but with mostly empty values
    request = Request(url)
    spider = EcommerceSpider(url="https://example.com")
    parse_navigation = lambda _: None
    spider.parse_navigation = parse_navigation  # type: ignore

    scrapy_request = spider.get_subcategory_request(request)
    assert isinstance(scrapy_request, scrapy.Request)
    assert scrapy_request.callback == parse_navigation
    assert scrapy_request.priority == 0
    assert scrapy_request.meta == {
        "page_params": {},
        "crawling_logs": {
            "name": "",
            "probability": None,
            "page_type": "subCategories",
        },
    }

    # Non-Heuristics request
    request = ProbabilityRequest.from_dict(
        {"url": url, "name": "Some request", "metadata": {"probability": 0.98}}
    )
    spider = EcommerceSpider(url="https://example.com")
    parse_navigation = lambda _: None
    spider.parse_navigation = parse_navigation  # type: ignore
    page_params = {"full_domain": "example.com"}

    scrapy_request = spider.get_subcategory_request(request, page_params=page_params)
    assert isinstance(scrapy_request, scrapy.Request)
    assert scrapy_request.callback == parse_navigation
    assert scrapy_request.priority == 98
    assert scrapy_request.meta == {
        "page_params": {},
        "crawling_logs": {
            "name": "Some request",
            "probability": 0.98,
            "page_type": "subCategories",
        },
    }

    # Heuristics request
    request = ProbabilityRequest.from_dict(
        {
            "url": url,
            "name": "[heuristics] Some request",
            "metadata": {"probability": 0.1},
        }
    )
    spider = EcommerceSpider(url="https://example.com")
    parse_navigation = lambda _: None
    spider.parse_navigation = parse_navigation  # type: ignore
    page_params = {"full_domain": "example.com"}

    scrapy_request = spider.get_subcategory_request(request, page_params=page_params)
    assert isinstance(scrapy_request, scrapy.Request)
    assert scrapy_request.callback == parse_navigation
    assert scrapy_request.priority == 10
    assert scrapy_request.meta == {
        "page_params": page_params,
        "crawling_logs": {
            "name": "Some request",
            "probability": 0.1,
            "page_type": "productNavigation-heuristics",
        },
    }


def test_get_nextpage_request():
    url = "https://example.com"

    # Minimal Args
    request = Request(url)
    spider = EcommerceSpider(url="https://example.com")
    parse_navigation = lambda _: None
    spider.parse_navigation = parse_navigation  # type: ignore

    scrapy_request = spider.get_nextpage_request(request)
    assert isinstance(scrapy_request, scrapy.Request)
    assert scrapy_request.callback == parse_navigation
    assert scrapy_request.priority == 100
    assert scrapy_request.meta == {
        "page_params": {},
        "crawling_logs": {"name": "", "probability": None, "page_type": "nextPage"},
    }


def test_get_parse_navigation_request():
    url = "https://example.com"

    # Minimal args
    request = Request(url)
    spider = EcommerceSpider(url="https://example.com")
    parse_navigation = lambda _: None
    spider.parse_navigation = parse_navigation  # type: ignore

    scrapy_request = spider.get_parse_navigation_request(request)
    assert isinstance(scrapy_request, scrapy.Request)
    assert scrapy_request.callback == parse_navigation
    assert scrapy_request.priority == 0
    assert scrapy_request.meta == {
        "page_params": {},
        "crawling_logs": {
            "name": "",
            "probability": None,
            "page_type": "productNavigation",
        },
    }


@pytest.mark.parametrize("url,allowed_domain", URL_TO_DOMAIN)
def test_set_allowed_domains(url, allowed_domain):
    crawler = get_crawler()

    kwargs = {"url": url}
    spider = EcommerceSpider.from_crawler(crawler, **kwargs)
    assert spider.allowed_domains == [allowed_domain]


def test_input_none():
    crawler = get_crawler()
    with pytest.raises(ValueError):
        EcommerceSpider.from_crawler(crawler)


def test_input_multiple():
    crawler = get_crawler()
    with pytest.raises(ValueError):
        EcommerceSpider.from_crawler(
            crawler,
            url="https://a.example",
            seed_url="https://b.example",
        )


def test_url_invalid():
    crawler = get_crawler()
    with pytest.raises(ValueError):
        EcommerceSpider.from_crawler(crawler, url="foo")


def test_seed_url():
    crawler = get_crawler()
    url = "https://example.com"

    with patch("zyte_spider_templates.spiders.ecommerce.requests.get") as mock_get:
        response = requests.Response()
        response._content = (
            b"https://a.example\n \nhttps://b.example\nhttps://c.example\n\n"
        )
        mock_get.return_value = response
        spider = EcommerceSpider.from_crawler(crawler, seed_url=url)
        mock_get.assert_called_with(url)

    start_requests = list(spider.start_requests())
    assert len(start_requests) == 3
    assert start_requests[0].url == "https://a.example"
    assert start_requests[1].url == "https://b.example"
    assert start_requests[2].url == "https://c.example"<|MERGE_RESOLUTION|>--- conflicted
+++ resolved
@@ -374,22 +374,38 @@
         "param_schema": {
             "groups": [
                 {
-                    "id": "inputs",
-                    "title": "Inputs",
                     "description": (
                         "Input data that determines the start URLs of the crawl."
                     ),
+                    "id": "inputs",
+                    "title": "Inputs",
                     "widget": "exclusive",
                 },
             ],
             "properties": {
                 "url": {
+                    "default": "",
                     "description": (
                         "Initial URL for the crawl. Enter the full URL including http(s), "
                         "you can copy and paste it from your browser. Example: https://toscrape.com/"
                     ),
+                    "exclusiveRequired": True,
+                    "group": "inputs",
                     "pattern": r"^https?://[^:/\s]+(:\d{1,5})?(/[^\s]*)*(#[^\s]*)?$",
                     "title": "URL",
+                    "type": "string",
+                },
+                "seed_url": {
+                    "default": "",
+                    "description": (
+                        "URL that point to a list of URLs to crawl, e.g. "
+                        "https://example.com/url-list.txt. The linked list "
+                        "must contain 1 URL per line."
+                    ),
+                    "exclusiveRequired": True,
+                    "group": "inputs",
+                    "pattern": r"^https?://[^:/\s]+(:\d{1,5})?(/[^\s]*)*(#[^\s]*)?$",
+                    "title": "Seed URL",
                     "type": "string",
                 },
                 "geolocation": {
@@ -434,25 +450,6 @@
                         "Whether to perform extraction using a browser request "
                         "(browserHtml) or an HTTP request (httpResponseBody)."
                     ),
-<<<<<<< HEAD
-                    "pattern": r"^https?://[^:/\s]+(:\d{1,5})?(/[^\s]*)*(#[^\s]*)?$",
-                    "default": "",
-                    "group": "inputs",
-                    "exclusiveRequired": True,
-                },
-                "seed_url": {
-                    "type": "string",
-                    "title": "Seed URL",
-                    "description": (
-                        "URL that point to a list of URLs to crawl, e.g. "
-                        "https://example.com/url-list.txt. The linked list "
-                        "must contain 1 URL per line."
-                    ),
-                    "pattern": r"^https?://[^:/\s]+(:\d{1,5})?(/[^\s]*)*(#[^\s]*)?$",
-                    "default": "",
-                    "group": "inputs",
-                    "exclusiveRequired": True,
-=======
                     "enumMeta": {
                         "browserHtml": {
                             "description": "Use browser rendering. Often provides the best quality.",
@@ -494,7 +491,6 @@
                     "title": "Crawl strategy",
                     "enum": ["full", "navigation", "pagination_only"],
                     "type": "string",
->>>>>>> 281f1f58
                 },
             },
             "title": "EcommerceSpiderParams",
