import logging
from unittest.mock import MagicMock, call, patch

import pytest
import requests
import scrapy
from pydantic import ValidationError
from scrapy_poet import DummyResponse, DynamicDeps
from scrapy_spider_metadata import get_spider_metadata
<<<<<<< HEAD
from web_poet.page_inputs.browser import BrowserResponse
from zyte_common_items import (
    ProbabilityRequest,
    Product,
    ProductNavigation,
    Request,
    SearchRequestTemplate,
    SearchRequestTemplateMetadata,
)
=======
from zyte_common_items import ProbabilityRequest, Product, ProductNavigation
>>>>>>> 71a5f711

from zyte_spider_templates._geolocations import (
    GEOLOCATION_OPTIONS,
    GEOLOCATION_OPTIONS_WITH_CODE,
    Geolocation,
)
from zyte_spider_templates.spiders.ecommerce import (
    EcommerceCrawlStrategy,
    EcommerceSpider,
)

from . import get_crawler
from .test_utils import URL_TO_DOMAIN
from .utils import assertEqualSpiderMetadata


def test_parameters():
    with pytest.raises(ValidationError):
        EcommerceSpider()

    EcommerceSpider(url="https://example.com")
    EcommerceSpider(
        url="https://example.com", crawl_strategy=EcommerceCrawlStrategy.automatic
    )
    EcommerceSpider(url="https://example.com", crawl_strategy="automatic")

    with pytest.raises(ValidationError):
        EcommerceSpider(url="https://example.com", crawl_strategy="unknown")

    EcommerceSpider(
        url="https://example.com", crawl_strategy="direct_item", search_queries=""
    )
    EcommerceSpider(
        url="https://example.com", crawl_strategy="automatic", search_queries="foo"
    )
    with pytest.raises(ValidationError):
        EcommerceSpider(
            url="https://example.com",
            crawl_strategy="direct_item",
            search_queries="foo",
        )


def test_start_requests():
    url = "https://example.com"
    crawler = get_crawler()
    spider = EcommerceSpider.from_crawler(crawler, url=url)
    requests = list(spider.start_requests())
    assert len(requests) == 1
    assert requests[0].url == url
    assert requests[0].callback == spider.parse_navigation


def test_crawl():
    subcategory_urls = [
        "https://example.com/category/tech",
        "https://example.com/category/books",
    ]
    nextpage_url = "https://example.com/category/tech?p=2"
    item_urls = [
        "https://example.com/product?id=123",
        "https://example.com/product?id=988",
    ]
    request = scrapy.Request("https://example.com")
    response = DummyResponse(url=subcategory_urls[0], request=request)

    subcategories = {
        "subCategories": [
            {"url": subcategory_urls[0], "metadata": {"probability": 0.95}},
            {"url": subcategory_urls[1], "metadata": {"probability": 0.78}},
        ],
    }
    nextpage = {"nextPage": {"url": nextpage_url}}
    items = {
        "items": [
            {"url": item_urls[0], "metadata": {"probability": 0.99}},
            {"url": item_urls[1], "metadata": {"probability": 0.83}},
        ],
    }

    url = subcategory_urls[0]
    spider = EcommerceSpider(url="https://example.com/")

    # no links found
    navigation = ProductNavigation.from_dict({"url": url})
    requests = list(spider.parse_navigation(response, navigation))
    assert len(requests) == 0

    # subcategories only
    navigation = ProductNavigation.from_dict({"url": url, **subcategories})
    requests = list(spider.parse_navigation(response, navigation))
    assert len(requests) == 2
    assert requests[0].url == subcategory_urls[0]
    assert requests[0].callback == spider.parse_navigation
    assert requests[0].priority == 95
    assert requests[1].url == subcategory_urls[1]
    assert requests[1].callback == spider.parse_navigation
    assert requests[1].priority == 78

    # subcategories + nextpage
    navigation = ProductNavigation.from_dict(
        {
            "url": url,
            **subcategories,
            **nextpage,
        }
    )
    requests = list(spider.parse_navigation(response, navigation))
    assert len(requests) == 2
    urls = {request.url for request in requests}
    assert urls == {*subcategory_urls}
    assert all(request.callback == spider.parse_navigation for request in requests)
    assert [request.priority for request in requests] == [95, 78]

    # subcategories + nextpage + items
    navigation = ProductNavigation.from_dict(
        {
            "url": url,
            **subcategories,
            **nextpage,
            **items,
        }
    )
    requests = list(spider.parse_navigation(response, navigation))
    urls = {request.url for request in requests}
    assert urls == {*item_urls, *subcategory_urls, nextpage_url}
    for request in requests:
        if request.url in item_urls:
            assert request.callback == spider.parse_product
        else:
            assert request.callback == spider.parse_navigation
    assert [request.priority for request in requests] == [199, 183, 100, 95, 78]

    # nextpage + items
    navigation = ProductNavigation.from_dict(
        {
            "url": url,
            **nextpage,
            **items,
        }
    )
    requests = list(spider.parse_navigation(response, navigation))
    assert len(requests) == 3
    assert requests[0].url == item_urls[0]
    assert requests[0].callback == spider.parse_product
    assert requests[1].url == item_urls[1]
    assert requests[1].callback == spider.parse_product
    assert requests[2].url == nextpage_url
    assert requests[2].callback == spider.parse_navigation
    assert [request.priority for request in requests] == [199, 183, 100]

    # subcategories + items
    navigation = ProductNavigation.from_dict(
        {
            "url": url,
            **subcategories,
            **items,
        }
    )
    requests = list(spider.parse_navigation(response, navigation))
    assert len(requests) == 4
    assert requests[0].url == item_urls[0]
    assert requests[0].callback == spider.parse_product
    assert requests[1].url == item_urls[1]
    assert requests[1].callback == spider.parse_product
    assert requests[2].url == subcategory_urls[0]
    assert requests[2].callback == spider.parse_navigation
    assert requests[3].url == subcategory_urls[1]
    assert requests[3].callback == spider.parse_navigation
    assert [request.priority for request in requests] == [199, 183, 95, 78]

    # nextpage
    navigation = ProductNavigation.from_dict(
        {
            "url": url,
            **nextpage,
        }
    )
    requests = list(spider.parse_navigation(response, navigation))
    assert len(requests) == 0

    # items
    navigation = ProductNavigation.from_dict(
        {
            "url": url,
            **items,
        }
    )
    requests = list(spider.parse_navigation(response, navigation))
    assert len(requests) == 2
    assert requests[0].url == item_urls[0]
    assert requests[0].callback == spider.parse_product
    assert requests[1].url == item_urls[1]
    assert requests[1].callback == spider.parse_product
    assert [request.priority for request in requests] == [199, 183]

    # Test parse_navigation() behavior on pagination_only crawl strategy.
    spider = EcommerceSpider(
        url="https://example.com/", crawl_strategy="pagination_only"
    )

    # nextpage + items
    navigation = ProductNavigation.from_dict(
        {
            "url": url,
            **subcategories,
            **nextpage,
            **items,
        }
    )
    requests = list(spider.parse_navigation(response, navigation))
    urls = {request.url for request in requests}
    assert urls == {*item_urls, nextpage_url}
    for request in requests:
        if request.url in item_urls:
            assert request.callback == spider.parse_product
        else:
            assert request.callback == spider.parse_navigation


def test_crawl_strategy_direct_item():
    crawler = get_crawler()
    spider = EcommerceSpider.from_crawler(
        crawler,
        url="https://example.com",
        crawl_strategy="direct_item",
    )
    start_requests = list(spider.start_requests())
    assert len(start_requests) == 1
    assert start_requests[0].callback == spider.parse_product


@pytest.mark.parametrize(
    "probability,has_item,item_drop",
    ((0.9, True, False), (0.09, False, True), (0.1, True, False), (None, True, False)),
)
def test_parse_product(probability, has_item, item_drop, caplog):
    caplog.clear()

    product_url = "https://example.com/product?id=123"
    product = Product.from_dict(
        {"url": product_url, "metadata": {"probability": probability}}
    )
    response = DummyResponse(product_url)
    spider = EcommerceSpider(url="https://example.com")
    mock_crawler = MagicMock()
    spider.crawler = mock_crawler
    logging.getLogger().setLevel(logging.INFO)
    items = list(spider.parse_product(response, product, DynamicDeps()))
    if item_drop:
        assert mock_crawler.method_calls == [
            call.stats.inc_value("drop_item/product/low_probability")
        ]

    if has_item:
        assert len(items) == 1
        assert items[0] == product
        assert caplog.text == ""
    else:
        assert len(items) == 0
        assert str(product) in caplog.text


@pytest.mark.parametrize(
    ("probability", "yields_items"),
    (
        (None, True),  # Default
        (-1.0, False),
        (0.0, False),  # page.no_item_found()
        (1.0, True),
    ),
)
def test_parse_search_request_template_probability(probability, yields_items):
    crawler = get_crawler()
    spider = EcommerceSpider.from_crawler(
        crawler, url="https://example.com", search_queries="foo"
    )
    search_request_template = SearchRequestTemplate(url="https://example.com")
    if probability is not None:
        search_request_template.metadata = SearchRequestTemplateMetadata(
            probability=probability
        )
    items = list(
        spider.parse_search_request_template(
            DummyResponse("https://example.com"), search_request_template, DynamicDeps()
        )
    )
    assert items if yields_items else not items


def test_arguments():
    # Ensure passing no arguments works.
    crawler = get_crawler()

    # Needed since it's a required argument.
    base_kwargs = {"url": "https://example.com"}

    EcommerceSpider.from_crawler(crawler, **base_kwargs)

    for param, arg, setting, old_setting_value, getter_name, new_setting_value in (
        ("max_requests", "123", "ZYTE_API_MAX_REQUESTS", None, "getint", 123),
        (
            "geolocation",
            "DE",
            "ZYTE_API_AUTOMAP_PARAMS",
            None,
            "getdict",
            {"geolocation": "DE"},
        ),
        (
            "geolocation",
            "DE",
            "ZYTE_API_AUTOMAP_PARAMS",
            '{"browserHtml": true}',
            "getdict",
            {"browserHtml": True, "geolocation": "DE"},
        ),
        (
            "geolocation",
            "DE",
            "ZYTE_API_AUTOMAP_PARAMS",
            '{"geolocation": "IE"}',
            "getdict",
            {"geolocation": "DE"},
        ),
        (
            "geolocation",
            "DE",
            "ZYTE_API_PROVIDER_PARAMS",
            None,
            "getdict",
            {"geolocation": "DE"},
        ),
        (
            "geolocation",
            "DE",
            "ZYTE_API_PROVIDER_PARAMS",
            '{"browserHtml": true}',
            "getdict",
            {"browserHtml": True, "geolocation": "DE"},
        ),
        (
            "geolocation",
            "DE",
            "ZYTE_API_PROVIDER_PARAMS",
            '{"geolocation": "IE"}',
            "getdict",
            {"geolocation": "DE"},
        ),
        (
            "extract_from",
            "browserHtml",
            "ZYTE_API_PROVIDER_PARAMS",
            None,
            "getdict",
            {
                "productOptions": {"extractFrom": "browserHtml"},
                "productNavigationOptions": {"extractFrom": "browserHtml"},
            },
        ),
        (
            "extract_from",
            "httpResponseBody",
            "ZYTE_API_PROVIDER_PARAMS",
            {"geolocation": "US"},
            "getdict",
            {
                "productOptions": {"extractFrom": "httpResponseBody"},
                "productNavigationOptions": {"extractFrom": "httpResponseBody"},
                "geolocation": "US",
            },
        ),
        (
            "extract_from",
            None,
            "ZYTE_API_PROVIDER_PARAMS",
            {"geolocation": "US"},
            "getdict",
            {"geolocation": "US"},
        ),
    ):
        kwargs = {param: arg}
        settings = {}
        if old_setting_value is not None:
            settings[setting] = old_setting_value
        crawler = get_crawler(settings=settings)
        spider = EcommerceSpider.from_crawler(crawler, **kwargs, **base_kwargs)
        getter = getattr(crawler.settings, getter_name)
        assert getter(setting) == new_setting_value
        assert spider.allowed_domains == ["example.com"]  # type: ignore[attr-defined]


def test_metadata():
    actual_metadata = get_spider_metadata(EcommerceSpider, normalize=True)
    expected_metadata = {
        "template": True,
        "title": "E-commerce",
        "description": "Template for spiders that extract product data from e-commerce websites.",
        "param_schema": {
            "groups": [
                {
                    "description": (
                        "Input data that determines the start URLs of the crawl."
                    ),
                    "id": "inputs",
                    "title": "Inputs",
                    "widget": "exclusive",
                },
            ],
            "properties": {
                "url": {
                    "default": "",
                    "description": (
                        "Initial URL for the crawl. Enter the full URL including http(s), "
                        "you can copy and paste it from your browser. Example: https://toscrape.com/"
                    ),
                    "exclusiveRequired": True,
                    "group": "inputs",
                    "pattern": r"^https?://[^:/\s]+(:\d{1,5})?(/[^\s]*)*(#[^\s]*)?$",
                    "title": "URL",
                    "type": "string",
                },
                "urls": {
                    "anyOf": [
                        {"items": {"type": "string"}, "type": "array"},
                        {"type": "null"},
                    ],
                    "default": None,
                    "description": (
                        "Initial URLs for the crawl, separated by new lines. Enter the "
                        "full URL including http(s), you can copy and paste it from your "
                        "browser. Example: https://toscrape.com/"
                    ),
                    "exclusiveRequired": True,
                    "group": "inputs",
                    "title": "URLs",
                    "widget": "textarea",
                },
                "urls_file": {
                    "default": "",
                    "description": (
                        "URL that point to a plain-text file with a list of "
                        "URLs to crawl, e.g. "
                        "https://example.com/url-list.txt. The linked file "
                        "must contain 1 URL per line."
                    ),
                    "exclusiveRequired": True,
                    "group": "inputs",
                    "pattern": r"^https?://[^:/\s]+(:\d{1,5})?(/[^\s]*)*(#[^\s]*)?$",
                    "title": "URLs file",
                    "type": "string",
                },
                "search_queries": {
                    "default": [],
                    "description": (
                        "A list of search queries, one per line, to submit "
                        "using the search form found on each input URL."
                    ),
                    "items": {"type": "string"},
                    "title": "Search Queries",
                    "type": "array",
                    "widget": "textarea",
                },
                "crawl_strategy": {
                    "default": "automatic",
                    "description": "Determines how the start URL and follow-up URLs are crawled.",
                    "enumMeta": {
                        "automatic": {
                            "description": (
                                "Automatically select the best approach. A good "
                                "default for most use cases. Currently it uses "
                                "heuristics only on the homepages of websites (similar "
                                "to Full strategy), and follows product, category and "
                                "pagination links on other pages (similar to Navigation "
                                "strategy)."
                            ),
                            "title": "Automatic",
                        },
                        "direct_item": {
                            "description": (
                                "Directly extract products from the provided URLs, "
                                "without any crawling. To use this strategy, pass "
                                "individual product URLs to the spider, not the "
                                "website or product category URLs. Common use cases "
                                "are product monitoring and batch extraction."
                            ),
                            "title": "Direct URLs to Product",
                        },
                        "full": {
                            "description": (
                                "Follow most links on the website to discover and "
                                "extract as many products as possible. If an input URL "
                                "is a link to a particular category on a website, the "
                                "spider may crawl products outside this category. Try "
                                "this strategy if other strategies miss items."
                            ),
                            "title": "Full",
                        },
                        "navigation": {
                            "description": (
                                "Follow pagination, subcategories, and product links "
                                "only. If an input URL is a link to a particular "
                                "category on a website, the spider will try to stay "
                                "within this category."
                            ),
                            "title": "Navigation",
                        },
                        "pagination_only": {
                            "description": (
                                "Follow pagination and product links only. This "
                                "strategy is similar to Navigation, but it doesn't "
                                "support subcategories. Use it when you need the "
                                "spider to stay within a certain category on a "
                                "website, but Automatic or Navigation strategies fail "
                                "to do so because of misclassified subcategory links."
                            ),
                            "title": "Pagination Only",
                        },
                    },
                    "title": "Crawl strategy",
                    "enum": [
                        "automatic",
                        "full",
                        "navigation",
                        "pagination_only",
                        "direct_item",
                    ],
                    "type": "string",
                },
                "geolocation": {
                    "anyOf": [
                        {"type": "string"},
                        {"type": "null"},
                    ],
                    "default": None,
                    "description": (
                        "ISO 3166-1 alpha-2 2-character string specified in "
                        "https://docs.zyte.com/zyte-api/usage/reference.html"
                        "#operation/extract/request/geolocation."
                    ),
                    "enumMeta": {
                        code: {
                            "title": GEOLOCATION_OPTIONS_WITH_CODE[code],
                        }
                        for code in sorted(Geolocation)
                    },
                    "title": "Geolocation",
                    "enum": list(
                        sorted(GEOLOCATION_OPTIONS, key=GEOLOCATION_OPTIONS.__getitem__)
                    ),
                },
                "max_requests": {
                    "anyOf": [{"type": "integer"}, {"type": "null"}],
                    "default": 100,
                    "description": (
                        "The maximum number of Zyte API requests allowed for the crawl.\n"
                        "\n"
                        "Requests with error responses that cannot be retried or exceed "
                        "their retry limit also count here, but they incur in no costs "
                        "and do not increase the request count in Scrapy Cloud."
                    ),
                    "title": "Max Requests",
                    "widget": "request-limit",
                },
                "extract_from": {
                    "anyOf": [{"type": "string"}, {"type": "null"}],
                    "default": None,
                    "description": (
                        "Whether to perform extraction using a browser request "
                        "(browserHtml) or an HTTP request (httpResponseBody)."
                    ),
                    "enumMeta": {
                        "browserHtml": {
                            "description": "Use browser rendering. Better quality, but slower and more expensive.",
                            "title": "browserHtml",
                        },
                        "httpResponseBody": {
                            "description": "Use raw responses. Fast and cheap.",
                            "title": "httpResponseBody",
                        },
                    },
                    "title": "Extraction source",
                    "enum": ["httpResponseBody", "browserHtml"],
                },
                "custom_attrs_input": {
                    "anyOf": [
                        {
                            "contentMediaType": "application/json",
                            "contentSchema": {"type": "object"},
                            "type": "string",
                        },
                        {"type": "null"},
                    ],
                    "default": None,
                    "description": "Custom attributes to extract.",
                    "title": "Custom attributes schema",
                    "widget": "custom-attrs",
                },
                "custom_attrs_method": {
                    "default": "generate",
                    "description": "Which model to use for custom attribute extraction.",
                    "enum": ["generate", "extract"],
                    "enumMeta": {
                        "extract": {
                            "description": "Use an extractive model (BERT). Supports only a "
                            "subset of the schema (string, integer and "
                            "number), suited for extraction of short and clear "
                            "fields, with a fixed per-request cost.",
                            "title": "extract",
                        },
                        "generate": {
                            "description": "Use a generative model (LLM). The most powerful "
                            "and versatile, but more expensive, with variable "
                            "per-request cost.",
                            "title": "generate",
                        },
                    },
                    "title": "Custom attributes extraction method",
                    "type": "string",
                },
            },
            "title": "EcommerceSpiderParams",
            "type": "object",
        },
    }
    assertEqualSpiderMetadata(actual_metadata, expected_metadata)

    geolocation = actual_metadata["param_schema"]["properties"]["geolocation"]
    assert geolocation["enum"][0] == "AF"
    assert geolocation["enumMeta"]["UY"] == {"title": "Uruguay (UY)"}
    assert set(geolocation["enum"]) == set(geolocation["enumMeta"])


def test_get_parse_product_request():
    base_kwargs = {
        "url": "https://example.com",
    }
    crawler = get_crawler()

    # Crawls products outside of domains by default
    spider = EcommerceSpider.from_crawler(crawler, **base_kwargs)
    request = ProbabilityRequest(url="https://example.com")
    scrapy_request = spider.get_parse_product_request(request)
    assert scrapy_request.meta.get("allow_offsite") is True


def test_get_subcategory_request():
    url = "https://example.com"

    # Normal request but with mostly empty values
    request = ProbabilityRequest(url=url)
    spider = EcommerceSpider(url="https://example.com")
    parse_navigation = lambda _: None
    spider.parse_navigation = parse_navigation  # type: ignore

    scrapy_request = spider.get_subcategory_request(request)
    assert isinstance(scrapy_request, scrapy.Request)
    assert scrapy_request.callback == parse_navigation
    assert scrapy_request.priority == 0
    assert scrapy_request.meta == {
        "page_params": {},
        "crawling_logs": {
            "name": "",
            "probability": None,
            "page_type": "subCategories",
        },
    }

    # Non-Heuristics request
    request = ProbabilityRequest.from_dict(
        {"url": url, "name": "Some request", "metadata": {"probability": 0.98}}
    )
    spider = EcommerceSpider(url="https://example.com")
    parse_navigation = lambda _: None
    spider.parse_navigation = parse_navigation  # type: ignore
    page_params = {"full_domain": "example.com"}

    scrapy_request = spider.get_subcategory_request(request, page_params=page_params)
    assert isinstance(scrapy_request, scrapy.Request)
    assert scrapy_request.callback == parse_navigation
    assert scrapy_request.priority == 98
    assert scrapy_request.meta == {
        "page_params": {},
        "crawling_logs": {
            "name": "Some request",
            "probability": 0.98,
            "page_type": "subCategories",
        },
    }

    # Heuristics request
    request = ProbabilityRequest.from_dict(
        {
            "url": url,
            "name": "[heuristics] Some request",
            "metadata": {"probability": 0.1},
        }
    )
    spider = EcommerceSpider(url="https://example.com")
    parse_navigation = lambda _: None
    spider.parse_navigation = parse_navigation  # type: ignore
    page_params = {"full_domain": "example.com"}

    scrapy_request = spider.get_subcategory_request(request, page_params=page_params)
    assert isinstance(scrapy_request, scrapy.Request)
    assert scrapy_request.callback == parse_navigation
    assert scrapy_request.priority == 10
    assert scrapy_request.meta == {
        "page_params": page_params,
        "crawling_logs": {
            "name": "Some request",
            "probability": 0.1,
            "page_type": "productNavigation-heuristics",
        },
    }


def test_get_nextpage_request():
    url = "https://example.com"

    # Minimal Args
    request = ProbabilityRequest(url=url)
    spider = EcommerceSpider(url="https://example.com")
    parse_navigation = lambda _: None
    spider.parse_navigation = parse_navigation  # type: ignore

    scrapy_request = spider.get_nextpage_request(request)
    assert isinstance(scrapy_request, scrapy.Request)
    assert scrapy_request.callback == parse_navigation
    assert scrapy_request.priority == 100
    assert scrapy_request.meta == {
        "page_params": {},
        "crawling_logs": {"name": "", "probability": None, "page_type": "nextPage"},
    }


def test_get_parse_navigation_request():
    url = "https://example.com"

    # Minimal args
    request = ProbabilityRequest(url=url)
    spider = EcommerceSpider(url="https://example.com")
    parse_navigation = lambda _: None
    spider.parse_navigation = parse_navigation  # type: ignore

    scrapy_request = spider.get_parse_navigation_request(request)
    assert isinstance(scrapy_request, scrapy.Request)
    assert scrapy_request.callback == parse_navigation
    assert scrapy_request.priority == 0
    assert scrapy_request.meta == {
        "page_params": {},
        "crawling_logs": {
            "name": "",
            "probability": None,
            "page_type": "productNavigation",
        },
    }


@pytest.mark.parametrize("url,allowed_domain", URL_TO_DOMAIN)
def test_set_allowed_domains(url, allowed_domain):
    crawler = get_crawler()

    kwargs = {"url": url}
    spider = EcommerceSpider.from_crawler(crawler, **kwargs)
    assert spider.allowed_domains == [allowed_domain]  # type: ignore[attr-defined]


def test_input_none():
    crawler = get_crawler()
    with pytest.raises(ValueError):
        EcommerceSpider.from_crawler(crawler)


def test_input_multiple():
    crawler = get_crawler()
    with pytest.raises(ValueError):
        EcommerceSpider.from_crawler(
            crawler,
            url="https://a.example",
            urls=["https://b.example"],
        )
    with pytest.raises(ValueError):
        EcommerceSpider.from_crawler(
            crawler,
            url="https://a.example",
            urls_file="https://b.example",
        )
    with pytest.raises(ValueError):
        EcommerceSpider.from_crawler(
            crawler,
            urls=["https://a.example"],
            urls_file="https://b.example",
        )


def test_url_invalid():
    crawler = get_crawler()
    with pytest.raises(ValueError):
        EcommerceSpider.from_crawler(crawler, url="foo")


def test_urls(caplog):
    crawler = get_crawler()
    url = "https://example.com"

    spider = EcommerceSpider.from_crawler(crawler, urls=[url])
    start_requests = list(spider.start_requests())
    assert len(start_requests) == 1
    assert start_requests[0].url == url
    assert start_requests[0].callback == spider.parse_navigation

    spider = EcommerceSpider.from_crawler(crawler, urls=url)
    start_requests = list(spider.start_requests())
    assert len(start_requests) == 1
    assert start_requests[0].url == url
    assert start_requests[0].callback == spider.parse_navigation

    caplog.clear()
    spider = EcommerceSpider.from_crawler(
        crawler,
        urls="https://a.example\n \nhttps://b.example\nhttps://c.example\nfoo\n\n",
    )
    assert "'foo', from the 'urls' spider argument, is not a valid URL" in caplog.text
    start_requests = list(spider.start_requests())
    assert len(start_requests) == 3
    assert all(
        request.callback == spider.parse_navigation for request in start_requests
    )
    assert start_requests[0].url == "https://a.example"
    assert start_requests[1].url == "https://b.example"
    assert start_requests[2].url == "https://c.example"

    caplog.clear()
    with pytest.raises(ValueError):
        spider = EcommerceSpider.from_crawler(
            crawler,
            urls="foo\nbar",
        )
    assert "'foo', from the 'urls' spider argument, is not a valid URL" in caplog.text
    assert "'bar', from the 'urls' spider argument, is not a valid URL" in caplog.text


def test_urls_file():
    crawler = get_crawler()
    url = "https://example.com"

    with patch("zyte_spider_templates.params.requests.get") as mock_get:
        response = requests.Response()
        response._content = (
            b"https://a.example\n \nhttps://b.example\nhttps://c.example\n\n"
        )
        mock_get.return_value = response
        spider = EcommerceSpider.from_crawler(crawler, urls_file=url)
        mock_get.assert_called_with(url)

    start_requests = list(spider.start_requests())
    assert len(start_requests) == 3
    assert start_requests[0].url == "https://a.example"
    assert start_requests[1].url == "https://b.example"
    assert start_requests[2].url == "https://c.example"


def test_search_queries():
    crawler = get_crawler()
    url = "https://example.com"

    spider = EcommerceSpider.from_crawler(crawler, url=url, search_queries="foo bar")
    start_requests = list(spider.start_requests())
    assert len(start_requests) == 1
    assert start_requests[0].url == url
    assert start_requests[0].callback == spider.parse_search_request_template
    assert spider.args.search_queries == ["foo bar"]

    spider = EcommerceSpider.from_crawler(crawler, url=url, search_queries="foo\nbar")
    start_requests = list(spider.start_requests())
    assert len(start_requests) == 1
    assert start_requests[0].url == url
    assert start_requests[0].callback == spider.parse_search_request_template
    assert spider.args.search_queries == ["foo", "bar"]

    spider = EcommerceSpider.from_crawler(
        crawler, url=url, search_queries=["foo", "bar"]
    )
    start_requests = list(spider.start_requests())
    assert len(start_requests) == 1
    assert start_requests[0].url == url
    assert start_requests[0].callback == spider.parse_search_request_template
    assert spider.args.search_queries == ["foo", "bar"]


def test_search_queries_extract_from():
    crawler = get_crawler()
    url = "https://example.com"

    spider = EcommerceSpider.from_crawler(crawler, url=url, search_queries="foo")
    start_requests = list(spider.start_requests())
    assert len(start_requests) == 1
    assert "inject" not in start_requests[0].meta

    spider = EcommerceSpider.from_crawler(
        crawler, url=url, search_queries="foo", extract_from="httpResponseBody"
    )
    start_requests = list(spider.start_requests())
    assert len(start_requests) == 1
    assert "inject" not in start_requests[0].meta

    spider = EcommerceSpider.from_crawler(
        crawler, url=url, search_queries="foo", extract_from="browserHtml"
    )
    start_requests = list(spider.start_requests())
    assert len(start_requests) == 1
    assert start_requests[0].meta["inject"] == [BrowserResponse]


@pytest.mark.parametrize(
    "url,has_full_domain",
    (
        ("https://example.com", (True, True, False, False)),
        ("https://example.com/", (True, True, False, False)),
        ("https://example.com/index.htm", (True, True, False, False)),
        ("https://example.com/index.html", (True, True, False, False)),
        ("https://example.com/index.php", (True, True, False, False)),
        ("https://example.com/home", (True, True, False, False)),
        ("https://example.com/some/category", (False, True, False, False)),
        ("https://example.com/some/category?pid=123", (False, True, False, False)),
    ),
)
def test_get_start_request_default_strategy(url, has_full_domain):
    def assert_meta(has_page_params):
        meta = {"crawling_logs": {"page_type": "productNavigation"}}
        if has_page_params:
            meta["page_params"] = {"full_domain": "example.com"}
        assert result.meta == meta

    for i, crawl_strategy in enumerate(
        ["automatic", "full", "navigation", "pagination_only"]
    ):
        spider = EcommerceSpider.from_crawler(
            get_crawler(), url=url, crawl_strategy=crawl_strategy
        )
        result = spider.get_start_request(url)
        assert result.url == url
        assert result.callback == spider.parse_navigation
        assert_meta(has_full_domain[i])


@pytest.mark.parametrize(
    "crawl_strategy,expected_page_params",
    (
        ("automatic", {}),
        ("full", {"full_domain": "example.com"}),
        ("navigation", {}),
        ("pagination_only", {}),
    ),
)
def test_modify_page_params_for_heuristics(crawl_strategy, expected_page_params):
    url = "https://example.com"
    page_params = {"full_domain": "example.com"}

    spider = EcommerceSpider.from_crawler(
        get_crawler(), url=url, crawl_strategy=crawl_strategy
    )
    page_params = spider._modify_page_params_for_heuristics(page_params)
    assert page_params == expected_page_params<|MERGE_RESOLUTION|>--- conflicted
+++ resolved
@@ -7,19 +7,14 @@
 from pydantic import ValidationError
 from scrapy_poet import DummyResponse, DynamicDeps
 from scrapy_spider_metadata import get_spider_metadata
-<<<<<<< HEAD
 from web_poet.page_inputs.browser import BrowserResponse
 from zyte_common_items import (
     ProbabilityRequest,
     Product,
     ProductNavigation,
-    Request,
     SearchRequestTemplate,
     SearchRequestTemplateMetadata,
 )
-=======
-from zyte_common_items import ProbabilityRequest, Product, ProductNavigation
->>>>>>> 71a5f711
 
 from zyte_spider_templates._geolocations import (
     GEOLOCATION_OPTIONS,
