import logging
import re
from unittest.mock import MagicMock, call, patch

import pytest
import requests
import scrapy
from pydantic import ValidationError
from scrapy_poet import DummyResponse
from scrapy_spider_metadata import get_spider_metadata
from zyte_common_items import ProbabilityRequest, Product, ProductNavigation, Request

from zyte_spider_templates import BaseSpiderParams
from zyte_spider_templates._geolocations import (
    GEOLOCATION_OPTIONS,
    GEOLOCATION_OPTIONS_WITH_CODE,
    Geolocation,
)
from zyte_spider_templates.spiders.ecommerce import (
    EcommerceCrawlStrategy,
    EcommerceSpider,
)

from . import get_crawler
from .test_utils import URL_TO_DOMAIN


def test_parameters():
    with pytest.raises(ValidationError):
        EcommerceSpider()

    EcommerceSpider(url="https://example.com")
    EcommerceSpider(
        url="https://example.com", crawl_strategy=EcommerceCrawlStrategy.full
    )
    EcommerceSpider(url="https://example.com", crawl_strategy="full")

    with pytest.raises(ValidationError):
        EcommerceSpider(url="https://example.com", crawl_strategy="unknown")


def test_start_requests():
    url = "https://example.com"
    crawler = get_crawler()
    spider = EcommerceSpider.from_crawler(crawler, url=url)
    requests = list(spider.start_requests())
    assert len(requests) == 1
    assert requests[0].url == url
    assert requests[0].callback == spider.parse_navigation


def test_crawl():
    subcategory_urls = [
        "https://example.com/category/tech",
        "https://example.com/category/books",
    ]
    nextpage_url = "https://example.com/category/tech?p=2"
    item_urls = [
        "https://example.com/product?id=123",
        "https://example.com/product?id=988",
    ]
    request = scrapy.Request("https://example.com")
    response = DummyResponse(url=subcategory_urls[0], request=request)

    subcategories = {
        "subCategories": [
            {"url": subcategory_urls[0], "metadata": {"probability": 0.95}},
            {"url": subcategory_urls[1], "metadata": {"probability": 0.78}},
        ],
    }
    nextpage = {"nextPage": {"url": nextpage_url}}
    items = {
        "items": [
            {"url": item_urls[0], "metadata": {"probability": 0.99}},
            {"url": item_urls[1], "metadata": {"probability": 0.83}},
        ],
    }

    url = subcategory_urls[0]
    spider = EcommerceSpider(url="https://example.com/")

    # no links found
    navigation = ProductNavigation.from_dict({"url": url})
    requests = list(spider.parse_navigation(response, navigation))
    assert len(requests) == 0

    # subcategories only
    navigation = ProductNavigation.from_dict({"url": url, **subcategories})
    requests = list(spider.parse_navigation(response, navigation))
    assert len(requests) == 2
    assert requests[0].url == subcategory_urls[0]
    assert requests[0].callback == spider.parse_navigation
    assert requests[0].priority == 95
    assert requests[1].url == subcategory_urls[1]
    assert requests[1].callback == spider.parse_navigation
    assert requests[1].priority == 78

    # subcategories + nextpage
    navigation = ProductNavigation.from_dict(
        {
            "url": url,
            **subcategories,
            **nextpage,
        }
    )
    requests = list(spider.parse_navigation(response, navigation))
    assert len(requests) == 2
    urls = {request.url for request in requests}
    assert urls == {*subcategory_urls}
    assert all(request.callback == spider.parse_navigation for request in requests)
    assert [request.priority for request in requests] == [95, 78]

    # subcategories + nextpage + items
    navigation = ProductNavigation.from_dict(
        {
            "url": url,
            **subcategories,
            **nextpage,
            **items,
        }
    )
    requests = list(spider.parse_navigation(response, navigation))
    urls = {request.url for request in requests}
    assert urls == {*item_urls, *subcategory_urls, nextpage_url}
    for request in requests:
        if request.url in item_urls:
            assert request.callback == spider.parse_product
        else:
            assert request.callback == spider.parse_navigation
    assert [request.priority for request in requests] == [199, 183, 100, 95, 78]

    # nextpage + items
    navigation = ProductNavigation.from_dict(
        {
            "url": url,
            **nextpage,
            **items,
        }
    )
    requests = list(spider.parse_navigation(response, navigation))
    assert len(requests) == 3
    assert requests[0].url == item_urls[0]
    assert requests[0].callback == spider.parse_product
    assert requests[1].url == item_urls[1]
    assert requests[1].callback == spider.parse_product
    assert requests[2].url == nextpage_url
    assert requests[2].callback == spider.parse_navigation
    assert [request.priority for request in requests] == [199, 183, 100]

    # subcategories + items
    navigation = ProductNavigation.from_dict(
        {
            "url": url,
            **subcategories,
            **items,
        }
    )
    requests = list(spider.parse_navigation(response, navigation))
    assert len(requests) == 4
    assert requests[0].url == item_urls[0]
    assert requests[0].callback == spider.parse_product
    assert requests[1].url == item_urls[1]
    assert requests[1].callback == spider.parse_product
    assert requests[2].url == subcategory_urls[0]
    assert requests[2].callback == spider.parse_navigation
    assert requests[3].url == subcategory_urls[1]
    assert requests[3].callback == spider.parse_navigation
    assert [request.priority for request in requests] == [199, 183, 95, 78]

    # nextpage
    navigation = ProductNavigation.from_dict(
        {
            "url": url,
            **nextpage,
        }
    )
    requests = list(spider.parse_navigation(response, navigation))
    assert len(requests) == 0

    # items
    navigation = ProductNavigation.from_dict(
        {
            "url": url,
            **items,
        }
    )
    requests = list(spider.parse_navigation(response, navigation))
    assert len(requests) == 2
    assert requests[0].url == item_urls[0]
    assert requests[0].callback == spider.parse_product
    assert requests[1].url == item_urls[1]
    assert requests[1].callback == spider.parse_product
    assert [request.priority for request in requests] == [199, 183]

    # Test parse_navigation() behavior on pagination_only crawl strategy.
    spider = EcommerceSpider(
        url="https://example.com/", crawl_strategy="pagination_only"
    )

    # nextpage + items
    navigation = ProductNavigation.from_dict(
        {
            "url": url,
            **subcategories,
            **nextpage,
            **items,
        }
    )
    requests = list(spider.parse_navigation(response, navigation))
    urls = {request.url for request in requests}
    assert urls == {*item_urls, nextpage_url}
    for request in requests:
        if request.url in item_urls:
            assert request.callback == spider.parse_product
        else:
            assert request.callback == spider.parse_navigation


@pytest.mark.parametrize(
    "probability,has_item,item_drop",
    ((0.9, True, False), (0.09, False, True), (0.1, True, False), (None, True, False)),
)
def test_parse_product(probability, has_item, item_drop, caplog):
    caplog.clear()

    product_url = "https://example.com/product?id=123"
    product = Product.from_dict(
        {"url": product_url, "metadata": {"probability": probability}}
    )
    response = DummyResponse(product_url)
    spider = EcommerceSpider(url="https://example.com")
    mock_crawler = MagicMock()
    spider.crawler = mock_crawler
    logging.getLogger().setLevel(logging.INFO)
    items = list(spider.parse_product(response, product))
    if item_drop:
        assert mock_crawler.method_calls == [
            call.stats.inc_value("drop_item/product/low_probability")
        ]

    if has_item:
        assert len(items) == 1
        assert items[0] == product
        assert caplog.text == ""
    else:
        assert len(items) == 0
        assert str(product) in caplog.text


def test_arguments():
    # Ensure passing no arguments works.
    crawler = get_crawler()

    # Needed since it's a required argument.
    base_kwargs = {"url": "https://example.com"}

    EcommerceSpider.from_crawler(crawler, **base_kwargs)

    for param, arg, setting, old_setting_value, getter_name, new_setting_value in (
        ("max_requests", "123", "ZYTE_API_MAX_REQUESTS", None, "getint", 123),
        (
            "geolocation",
            "DE",
            "ZYTE_API_AUTOMAP_PARAMS",
            None,
            "getdict",
            {"geolocation": "DE"},
        ),
        (
            "geolocation",
            "DE",
            "ZYTE_API_AUTOMAP_PARAMS",
            '{"browserHtml": true}',
            "getdict",
            {"browserHtml": True, "geolocation": "DE"},
        ),
        (
            "geolocation",
            "DE",
            "ZYTE_API_AUTOMAP_PARAMS",
            '{"geolocation": "IE"}',
            "getdict",
            {"geolocation": "DE"},
        ),
        (
            "geolocation",
            "DE",
            "ZYTE_API_PROVIDER_PARAMS",
            None,
            "getdict",
            {"geolocation": "DE"},
        ),
        (
            "geolocation",
            "DE",
            "ZYTE_API_PROVIDER_PARAMS",
            '{"browserHtml": true}',
            "getdict",
            {"browserHtml": True, "geolocation": "DE"},
        ),
        (
            "geolocation",
            "DE",
            "ZYTE_API_PROVIDER_PARAMS",
            '{"geolocation": "IE"}',
            "getdict",
            {"geolocation": "DE"},
        ),
        (
            "extract_from",
            "browserHtml",
            "ZYTE_API_PROVIDER_PARAMS",
            None,
            "getdict",
            {
                "productOptions": {"extractFrom": "browserHtml"},
                "productNavigationOptions": {"extractFrom": "browserHtml"},
            },
        ),
        (
            "extract_from",
            "httpResponseBody",
            "ZYTE_API_PROVIDER_PARAMS",
            {"geolocation": "US"},
            "getdict",
            {
                "productOptions": {"extractFrom": "httpResponseBody"},
                "productNavigationOptions": {"extractFrom": "httpResponseBody"},
                "geolocation": "US",
            },
        ),
        (
            "extract_from",
            None,
            "ZYTE_API_PROVIDER_PARAMS",
            {"geolocation": "US"},
            "getdict",
            {"geolocation": "US"},
        ),
    ):
        kwargs = {param: arg}
        settings = {}
        if old_setting_value is not None:
            settings[setting] = old_setting_value
        crawler = get_crawler(settings=settings)
        spider = EcommerceSpider.from_crawler(crawler, **kwargs, **base_kwargs)
        getter = getattr(crawler.settings, getter_name)
        assert getter(setting) == new_setting_value
        assert spider.allowed_domains == ["example.com"]


def test_metadata():
    metadata = get_spider_metadata(EcommerceSpider, normalize=True)
    assert metadata == {
        "template": True,
        "title": "E-commerce",
        "description": "Template for spiders that extract product data from e-commerce websites.",
        "param_schema": {
            "groups": [
                {
                    "id": "inputs",
                    "title": "Inputs",
                    "description": (
                        "Input data that determines the start URLs of the crawl."
                    ),
                    "widget": "exclusive",
                },
            ],
            "properties": {
                "crawl_strategy": {
                    "default": "full",
                    "title": "Crawl strategy",
                    "description": "Determines how the start URL and follow-up URLs are crawled.",
                    "type": "string",
                    "enum": ["full", "navigation", "pagination_only"],
                    "enumMeta": {
                        "full": {
                            "description": "Follow most links within the domain of URL in an attempt to discover and extract as many products as possible.",
                            "title": "Full",
                        },
                        "navigation": {
                            "description": (
                                "Follow pagination, subcategories, and "
                                "product detail pages. Pagination Only is a "
                                "better choice if the target URL does not "
                                "have subcategories, or if Zyte API is "
                                "misidentifying some URLs as subcategories."
                            ),
                            "title": "Navigation",
                        },
                        "pagination_only": {
                            "description": (
                                "Follow pagination and product detail pages. Subcategory links are ignored."
                            ),
                            "title": "Pagination Only",
                        },
                    },
                },
                "extract_from": {
                    "anyOf": [{"type": "string"}, {"type": "null"}],
                    "default": None,
                    "title": "Extraction source",
                    "description": (
                        "Whether to perform extraction using a browser request "
                        "(browserHtml) or an HTTP request (httpResponseBody)."
                    ),
                    "enum": ["httpResponseBody", "browserHtml"],
                    "enumMeta": {
                        "httpResponseBody": {
                            "title": "httpResponseBody",
                            "description": "Use HTTP responses. Cost-efficient and fast extraction method, which works well on many websites.",
                        },
                        "browserHtml": {
                            "title": "browserHtml",
                            "description": "Use browser rendering. Often provides the best quality.",
                        },
                    },
                },
                "geolocation": {
                    "anyOf": [
                        {"type": "string"},
                        {"type": "null"},
                    ],
                    "default": None,
                    "title": "Geolocation",
                    "description": "ISO 3166-1 alpha-2 2-character string specified in "
                    "https://docs.zyte.com/zyte-api/usage/reference.html#operation/extract/request/geolocation.",
                    "enum": list(
                        sorted(GEOLOCATION_OPTIONS, key=GEOLOCATION_OPTIONS.__getitem__)
                    ),
                    "enumMeta": {
                        code: {
                            "title": GEOLOCATION_OPTIONS_WITH_CODE[code],
                        }
                        for code in Geolocation
                    },
                },
                "max_requests": {
                    "anyOf": [{"type": "integer"}, {"type": "null"}],
                    "default": 100,
                    "title": "Max Requests",
                    "description": (
                        "The maximum number of Zyte API requests allowed for the crawl.\n"
                        "\n"
                        "Requests with error responses that cannot be retried or exceed "
                        "their retry limit also count here, but they incur in no costs "
                        "and do not increase the request count in Scrapy Cloud."
                    ),
                    "widget": "request-limit",
                },
                "url": {
                    "type": "string",
                    "title": "URL",
                    "description": (
                        "Initial URL for the crawl. Enter the full URL including http(s), "
                        "you can copy and paste it from your browser. Example: https://toscrape.com/"
                    ),
                    "pattern": r"^https?://[^:/\s]+(:\d{1,5})?(/[^\s]*)*(#[^\s]*)?$",
                    "default": "",
                    "group": "inputs",
                    "exclusiveRequired": True,
                },
<<<<<<< HEAD
                "urls": {
                    "anyOf": [
                        {"type": "array", "items": {"type": "string"}},
                        {"type": "null"},
                    ],
                    "title": "URLs",
                    "description": (
                        "Initial URLs for the crawl, separated by new lines. Enter the "
                        "full URL including http(s), you can copy and paste it from your "
                        "browser. Example: https://toscrape.com/"
                    ),
                    "default": None,
                    "group": "inputs",
                    "exclusiveRequired": True,
                    "widget": "textarea",
=======
                "seed_url": {
                    "type": "string",
                    "title": "Seed URL",
                    "description": (
                        "URL that point to a list of URLs to crawl, e.g. "
                        "https://example.com/url-list.txt. The linked list "
                        "must contain 1 URL per line."
                    ),
                    "pattern": r"^https?://[^:/\s]+(:\d{1,5})?(/[^\s]*)*(#[^\s]*)?$",
                    "default": "",
                    "group": "inputs",
                    "exclusiveRequired": True,
>>>>>>> 1d3e4a68
                },
            },
            "title": "EcommerceSpiderParams",
            "type": "object",
        },
    }
    geolocation = metadata["param_schema"]["properties"]["geolocation"]
    assert geolocation["enum"][0] == "AF"
    assert geolocation["enumMeta"]["UY"] == {"title": "Uruguay (UY)"}
    assert set(geolocation["enum"]) == set(geolocation["enumMeta"])


@pytest.mark.parametrize(
    "valid,url",
    [
        (False, ""),
        (False, "http://"),
        (False, "http:/example.com"),
        (False, "ftp://example.com"),
        (False, "example.com"),
        (False, "//example.com"),
        (False, "http://foo:bar@example.com"),
        (False, " http://example.com"),
        (False, "http://example.com "),
        (False, "http://examp le.com"),
        (False, "https://example.com:232323"),
        (True, "http://example.com"),
        (True, "http://bücher.example"),
        (True, "http://xn--bcher-kva.example"),
        (True, "https://i❤.ws"),
        (True, "https://example.com"),
        (True, "https://example.com/"),
        (True, "https://example.com:2323"),
        (True, "https://example.com:2323/"),
        (True, "https://example.com:2323/foo"),
        (True, "https://example.com/f"),
        (True, "https://example.com/foo"),
        (True, "https://example.com/foo/"),
        (True, "https://example.com/foo/bar"),
        (True, "https://example.com/foo/bar/"),
        (True, "https://example.com/foo/bar?baz"),
        (True, "https://example.com/foo/bar/?baz"),
        (True, "https://example.com?foo"),
        (True, "https://example.com?foo=bar"),
        (True, "https://example.com/?foo=bar&baz"),
        (True, "https://example.com/?foo=bar&baz#"),
        (True, "https://example.com/?foo=bar&baz#frag"),
        (True, "https://example.com#"),
        (True, "https://example.com/#"),
        (True, "https://example.com/&"),
        (True, "https://example.com/&#"),
    ],
)
def test_validation_url(url, valid):
    url_re = BaseSpiderParams.model_fields["url"].metadata[0].pattern
    assert bool(re.match(url_re, url)) == valid


def test_get_parse_product_request():
    base_kwargs = {
        "url": "https://example.com",
    }
    crawler = get_crawler()

    # Crawls products outside of domains by default
    spider = EcommerceSpider.from_crawler(crawler, **base_kwargs)
    request = ProbabilityRequest(url="https://example.com")
    scrapy_request = spider.get_parse_product_request(request)
    assert scrapy_request.meta.get("allow_offsite") is True


def test_get_subcategory_request():
    url = "https://example.com"

    # Normal request but with mostly empty values
    request = Request(url)
    spider = EcommerceSpider(url="https://example.com")
    parse_navigation = lambda _: None
    spider.parse_navigation = parse_navigation  # type: ignore

    scrapy_request = spider.get_subcategory_request(request)
    assert isinstance(scrapy_request, scrapy.Request)
    assert scrapy_request.callback == parse_navigation
    assert scrapy_request.priority == 0
    assert scrapy_request.meta == {
        "page_params": {},
        "crawling_logs": {
            "name": "",
            "probability": None,
            "page_type": "subCategories",
        },
    }

    # Non-Heuristics request
    request = ProbabilityRequest.from_dict(
        {"url": url, "name": "Some request", "metadata": {"probability": 0.98}}
    )
    spider = EcommerceSpider(url="https://example.com")
    parse_navigation = lambda _: None
    spider.parse_navigation = parse_navigation  # type: ignore
    page_params = {"full_domain": "example.com"}

    scrapy_request = spider.get_subcategory_request(request, page_params=page_params)
    assert isinstance(scrapy_request, scrapy.Request)
    assert scrapy_request.callback == parse_navigation
    assert scrapy_request.priority == 98
    assert scrapy_request.meta == {
        "page_params": {},
        "crawling_logs": {
            "name": "Some request",
            "probability": 0.98,
            "page_type": "subCategories",
        },
    }

    # Heuristics request
    request = ProbabilityRequest.from_dict(
        {
            "url": url,
            "name": "[heuristics] Some request",
            "metadata": {"probability": 0.1},
        }
    )
    spider = EcommerceSpider(url="https://example.com")
    parse_navigation = lambda _: None
    spider.parse_navigation = parse_navigation  # type: ignore
    page_params = {"full_domain": "example.com"}

    scrapy_request = spider.get_subcategory_request(request, page_params=page_params)
    assert isinstance(scrapy_request, scrapy.Request)
    assert scrapy_request.callback == parse_navigation
    assert scrapy_request.priority == 10
    assert scrapy_request.meta == {
        "page_params": page_params,
        "crawling_logs": {
            "name": "Some request",
            "probability": 0.1,
            "page_type": "productNavigation-heuristics",
        },
    }


def test_get_nextpage_request():
    url = "https://example.com"

    # Minimal Args
    request = Request(url)
    spider = EcommerceSpider(url="https://example.com")
    parse_navigation = lambda _: None
    spider.parse_navigation = parse_navigation  # type: ignore

    scrapy_request = spider.get_nextpage_request(request)
    assert isinstance(scrapy_request, scrapy.Request)
    assert scrapy_request.callback == parse_navigation
    assert scrapy_request.priority == 100
    assert scrapy_request.meta == {
        "page_params": {},
        "crawling_logs": {"name": "", "probability": None, "page_type": "nextPage"},
    }


def test_get_parse_navigation_request():
    url = "https://example.com"

    # Minimal args
    request = Request(url)
    spider = EcommerceSpider(url="https://example.com")
    parse_navigation = lambda _: None
    spider.parse_navigation = parse_navigation  # type: ignore

    scrapy_request = spider.get_parse_navigation_request(request)
    assert isinstance(scrapy_request, scrapy.Request)
    assert scrapy_request.callback == parse_navigation
    assert scrapy_request.priority == 0
    assert scrapy_request.meta == {
        "page_params": {},
        "crawling_logs": {
            "name": "",
            "probability": None,
            "page_type": "productNavigation",
        },
    }


@pytest.mark.parametrize("url,allowed_domain", URL_TO_DOMAIN)
def test_set_allowed_domains(url, allowed_domain):
    crawler = get_crawler()

    kwargs = {"url": url}
    spider = EcommerceSpider.from_crawler(crawler, **kwargs)
    assert spider.allowed_domains == [allowed_domain]


def test_input_none():
    crawler = get_crawler()
    with pytest.raises(ValueError):
        EcommerceSpider.from_crawler(crawler)


def test_input_multiple():
    crawler = get_crawler()
    with pytest.raises(ValueError):
        EcommerceSpider.from_crawler(
            crawler,
            url="https://a.example",
<<<<<<< HEAD
            urls=["https://b.example"],
=======
            seed_url="https://b.example",
>>>>>>> 1d3e4a68
        )


def test_url_invalid():
    crawler = get_crawler()
    with pytest.raises(ValueError):
        EcommerceSpider.from_crawler(crawler, url="foo")


<<<<<<< HEAD
def test_urls(caplog):
    crawler = get_crawler()
    url = "https://example.com"

    spider = EcommerceSpider.from_crawler(crawler, urls=[url])
    start_requests = list(spider.start_requests())
    assert len(start_requests) == 1
    assert start_requests[0].url == url
    assert start_requests[0].callback == spider.parse_navigation

    spider = EcommerceSpider.from_crawler(crawler, urls=url)
    start_requests = list(spider.start_requests())
    assert len(start_requests) == 1
    assert start_requests[0].url == url
    assert start_requests[0].callback == spider.parse_navigation

    caplog.clear()
    spider = EcommerceSpider.from_crawler(
        crawler,
        urls="https://a.example\n \nhttps://b.example\nhttps://c.example\nfoo\n\n",
    )
    assert "'foo', from the 'urls' spider argument, is not a valid URL" in caplog.text
    start_requests = list(spider.start_requests())
    assert len(start_requests) == 3
    assert all(
        request.callback == spider.parse_navigation for request in start_requests
    )
    assert start_requests[0].url == "https://a.example"
    assert start_requests[1].url == "https://b.example"
    assert start_requests[2].url == "https://c.example"

    caplog.clear()
    with pytest.raises(ValueError):
        spider = EcommerceSpider.from_crawler(
            crawler,
            urls="foo\nbar",
        )
    assert "'foo', from the 'urls' spider argument, is not a valid URL" in caplog.text
    assert "'bar', from the 'urls' spider argument, is not a valid URL" in caplog.text
=======
def test_seed_url():
    crawler = get_crawler()
    url = "https://example.com"

    with patch("zyte_spider_templates.spiders.ecommerce.requests.get") as mock_get:
        response = requests.Response()
        response._content = (
            b"https://a.example\n \nhttps://b.example\nhttps://c.example\n\n"
        )
        mock_get.return_value = response
        spider = EcommerceSpider.from_crawler(crawler, seed_url=url)
        mock_get.assert_called_with(url)

    start_requests = list(spider.start_requests())
    assert len(start_requests) == 3
    assert start_requests[0].url == "https://a.example"
    assert start_requests[1].url == "https://b.example"
    assert start_requests[2].url == "https://c.example"
>>>>>>> 1d3e4a68
<|MERGE_RESOLUTION|>--- conflicted
+++ resolved
@@ -460,7 +460,6 @@
                     "group": "inputs",
                     "exclusiveRequired": True,
                 },
-<<<<<<< HEAD
                 "urls": {
                     "anyOf": [
                         {"type": "array", "items": {"type": "string"}},
@@ -476,7 +475,7 @@
                     "group": "inputs",
                     "exclusiveRequired": True,
                     "widget": "textarea",
-=======
+                },
                 "seed_url": {
                     "type": "string",
                     "title": "Seed URL",
@@ -489,7 +488,6 @@
                     "default": "",
                     "group": "inputs",
                     "exclusiveRequired": True,
->>>>>>> 1d3e4a68
                 },
             },
             "title": "EcommerceSpiderParams",
@@ -695,11 +693,19 @@
         EcommerceSpider.from_crawler(
             crawler,
             url="https://a.example",
-<<<<<<< HEAD
             urls=["https://b.example"],
-=======
-            seed_url="https://b.example",
->>>>>>> 1d3e4a68
+        )
+    with pytest.raises(ValueError):
+        EcommerceSpider.from_crawler(
+            crawler,
+            url="https://a.example",
+            seed_url="https://c.example",
+        )
+    with pytest.raises(ValueError):
+        EcommerceSpider.from_crawler(
+            crawler,
+            urls=["https://b.example"],
+            seed_url="https://c.example",
         )
 
 
@@ -709,7 +715,6 @@
         EcommerceSpider.from_crawler(crawler, url="foo")
 
 
-<<<<<<< HEAD
 def test_urls(caplog):
     crawler = get_crawler()
     url = "https://example.com"
@@ -749,7 +754,8 @@
         )
     assert "'foo', from the 'urls' spider argument, is not a valid URL" in caplog.text
     assert "'bar', from the 'urls' spider argument, is not a valid URL" in caplog.text
-=======
+
+
 def test_seed_url():
     crawler = get_crawler()
     url = "https://example.com"
@@ -767,5 +773,4 @@
     assert len(start_requests) == 3
     assert start_requests[0].url == "https://a.example"
     assert start_requests[1].url == "https://b.example"
-    assert start_requests[2].url == "https://c.example"
->>>>>>> 1d3e4a68
+    assert start_requests[2].url == "https://c.example"