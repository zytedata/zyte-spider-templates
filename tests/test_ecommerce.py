import json
import logging
import re
from unittest.mock import MagicMock, call, patch

import pytest
import requests
import scrapy
from pydantic import ValidationError
from scrapy_poet import DummyResponse
from scrapy_spider_metadata import get_spider_metadata
from zyte_common_items import ProbabilityRequest, Product, ProductNavigation, Request

from zyte_spider_templates import BaseSpiderParams
from zyte_spider_templates._geolocations import (
    GEOLOCATION_OPTIONS,
    GEOLOCATION_OPTIONS_WITH_CODE,
    Geolocation,
)
from zyte_spider_templates.spiders.ecommerce import (
    EcommerceCrawlStrategy,
    EcommerceSpider,
)

from . import get_crawler
from .test_utils import URL_TO_DOMAIN


def test_parameters():
    with pytest.raises(ValidationError):
        EcommerceSpider()

    EcommerceSpider(url="https://example.com")
    EcommerceSpider(
        url="https://example.com", crawl_strategy=EcommerceCrawlStrategy.full
    )
    EcommerceSpider(url="https://example.com", crawl_strategy="full")

    with pytest.raises(ValidationError):
        EcommerceSpider(url="https://example.com", crawl_strategy="unknown")


def test_start_requests():
    url = "https://example.com"
    crawler = get_crawler()
    spider = EcommerceSpider.from_crawler(crawler, url=url)
    requests = list(spider.start_requests())
    assert len(requests) == 1
    assert requests[0].url == url
    assert requests[0].callback == spider.parse_navigation


def test_crawl():
    subcategory_urls = [
        "https://example.com/category/tech",
        "https://example.com/category/books",
    ]
    nextpage_url = "https://example.com/category/tech?p=2"
    item_urls = [
        "https://example.com/product?id=123",
        "https://example.com/product?id=988",
    ]
    request = scrapy.Request("https://example.com")
    response = DummyResponse(url=subcategory_urls[0], request=request)

    subcategories = {
        "subCategories": [
            {"url": subcategory_urls[0], "metadata": {"probability": 0.95}},
            {"url": subcategory_urls[1], "metadata": {"probability": 0.78}},
        ],
    }
    nextpage = {"nextPage": {"url": nextpage_url}}
    items = {
        "items": [
            {"url": item_urls[0], "metadata": {"probability": 0.99}},
            {"url": item_urls[1], "metadata": {"probability": 0.83}},
        ],
    }

    url = subcategory_urls[0]
    spider = EcommerceSpider(url="https://example.com/")

    # no links found
    navigation = ProductNavigation.from_dict({"url": url})
    requests = list(spider.parse_navigation(response, navigation))
    assert len(requests) == 0

    # subcategories only
    navigation = ProductNavigation.from_dict({"url": url, **subcategories})
    requests = list(spider.parse_navigation(response, navigation))
    assert len(requests) == 2
    assert requests[0].url == subcategory_urls[0]
    assert requests[0].callback == spider.parse_navigation
    assert requests[0].priority == 95
    assert requests[1].url == subcategory_urls[1]
    assert requests[1].callback == spider.parse_navigation
    assert requests[1].priority == 78

    # subcategories + nextpage
    navigation = ProductNavigation.from_dict(
        {
            "url": url,
            **subcategories,
            **nextpage,
        }
    )
    requests = list(spider.parse_navigation(response, navigation))
    assert len(requests) == 2
    urls = {request.url for request in requests}
    assert urls == {*subcategory_urls}
    assert all(request.callback == spider.parse_navigation for request in requests)
    assert [request.priority for request in requests] == [95, 78]

    # subcategories + nextpage + items
    navigation = ProductNavigation.from_dict(
        {
            "url": url,
            **subcategories,
            **nextpage,
            **items,
        }
    )
    requests = list(spider.parse_navigation(response, navigation))
    urls = {request.url for request in requests}
    assert urls == {*item_urls, *subcategory_urls, nextpage_url}
    for request in requests:
        if request.url in item_urls:
            assert request.callback == spider.parse_product
        else:
            assert request.callback == spider.parse_navigation
    assert [request.priority for request in requests] == [199, 183, 100, 95, 78]

    # nextpage + items
    navigation = ProductNavigation.from_dict(
        {
            "url": url,
            **nextpage,
            **items,
        }
    )
    requests = list(spider.parse_navigation(response, navigation))
    assert len(requests) == 3
    assert requests[0].url == item_urls[0]
    assert requests[0].callback == spider.parse_product
    assert requests[1].url == item_urls[1]
    assert requests[1].callback == spider.parse_product
    assert requests[2].url == nextpage_url
    assert requests[2].callback == spider.parse_navigation
    assert [request.priority for request in requests] == [199, 183, 100]

    # subcategories + items
    navigation = ProductNavigation.from_dict(
        {
            "url": url,
            **subcategories,
            **items,
        }
    )
    requests = list(spider.parse_navigation(response, navigation))
    assert len(requests) == 4
    assert requests[0].url == item_urls[0]
    assert requests[0].callback == spider.parse_product
    assert requests[1].url == item_urls[1]
    assert requests[1].callback == spider.parse_product
    assert requests[2].url == subcategory_urls[0]
    assert requests[2].callback == spider.parse_navigation
    assert requests[3].url == subcategory_urls[1]
    assert requests[3].callback == spider.parse_navigation
    assert [request.priority for request in requests] == [199, 183, 95, 78]

    # nextpage
    navigation = ProductNavigation.from_dict(
        {
            "url": url,
            **nextpage,
        }
    )
    requests = list(spider.parse_navigation(response, navigation))
    assert len(requests) == 0

    # items
    navigation = ProductNavigation.from_dict(
        {
            "url": url,
            **items,
        }
    )
    requests = list(spider.parse_navigation(response, navigation))
    assert len(requests) == 2
    assert requests[0].url == item_urls[0]
    assert requests[0].callback == spider.parse_product
    assert requests[1].url == item_urls[1]
    assert requests[1].callback == spider.parse_product
    assert [request.priority for request in requests] == [199, 183]

    # Test parse_navigation() behavior on pagination_only crawl strategy.
    spider = EcommerceSpider(
        url="https://example.com/", crawl_strategy="pagination_only"
    )

    # nextpage + items
    navigation = ProductNavigation.from_dict(
        {
            "url": url,
            **subcategories,
            **nextpage,
            **items,
        }
    )
    requests = list(spider.parse_navigation(response, navigation))
    urls = {request.url for request in requests}
    assert urls == {*item_urls, nextpage_url}
    for request in requests:
        if request.url in item_urls:
            assert request.callback == spider.parse_product
        else:
            assert request.callback == spider.parse_navigation


@pytest.mark.parametrize(
    "probability,has_item,item_drop",
    ((0.9, True, False), (0.09, False, True), (0.1, True, False), (None, True, False)),
)
def test_parse_product(probability, has_item, item_drop, caplog):
    caplog.clear()

    product_url = "https://example.com/product?id=123"
    product = Product.from_dict(
        {"url": product_url, "metadata": {"probability": probability}}
    )
    response = DummyResponse(product_url)
    spider = EcommerceSpider(url="https://example.com")
    mock_crawler = MagicMock()
    spider.crawler = mock_crawler
    logging.getLogger().setLevel(logging.INFO)
    items = list(spider.parse_product(response, product))
    if item_drop:
        assert mock_crawler.method_calls == [
            call.stats.inc_value("drop_item/product/low_probability")
        ]

    if has_item:
        assert len(items) == 1
        assert items[0] == product
        assert caplog.text == ""
    else:
        assert len(items) == 0
        assert str(product) in caplog.text


def test_arguments():
    # Ensure passing no arguments works.
    crawler = get_crawler()

    # Needed since it's a required argument.
    base_kwargs = {"url": "https://example.com"}

    EcommerceSpider.from_crawler(crawler, **base_kwargs)

    for param, arg, setting, old_setting_value, getter_name, new_setting_value in (
        ("max_requests", "123", "ZYTE_API_MAX_REQUESTS", None, "getint", 123),
        (
            "geolocation",
            "DE",
            "ZYTE_API_AUTOMAP_PARAMS",
            None,
            "getdict",
            {"geolocation": "DE"},
        ),
        (
            "geolocation",
            "DE",
            "ZYTE_API_AUTOMAP_PARAMS",
            '{"browserHtml": true}',
            "getdict",
            {"browserHtml": True, "geolocation": "DE"},
        ),
        (
            "geolocation",
            "DE",
            "ZYTE_API_AUTOMAP_PARAMS",
            '{"geolocation": "IE"}',
            "getdict",
            {"geolocation": "DE"},
        ),
        (
            "geolocation",
            "DE",
            "ZYTE_API_PROVIDER_PARAMS",
            None,
            "getdict",
            {"geolocation": "DE"},
        ),
        (
            "geolocation",
            "DE",
            "ZYTE_API_PROVIDER_PARAMS",
            '{"browserHtml": true}',
            "getdict",
            {"browserHtml": True, "geolocation": "DE"},
        ),
        (
            "geolocation",
            "DE",
            "ZYTE_API_PROVIDER_PARAMS",
            '{"geolocation": "IE"}',
            "getdict",
            {"geolocation": "DE"},
        ),
        (
            "extract_from",
            "browserHtml",
            "ZYTE_API_PROVIDER_PARAMS",
            None,
            "getdict",
            {
                "productOptions": {"extractFrom": "browserHtml"},
                "productNavigationOptions": {"extractFrom": "browserHtml"},
            },
        ),
        (
            "extract_from",
            "httpResponseBody",
            "ZYTE_API_PROVIDER_PARAMS",
            {"geolocation": "US"},
            "getdict",
            {
                "productOptions": {"extractFrom": "httpResponseBody"},
                "productNavigationOptions": {"extractFrom": "httpResponseBody"},
                "geolocation": "US",
            },
        ),
        (
            "extract_from",
            None,
            "ZYTE_API_PROVIDER_PARAMS",
            {"geolocation": "US"},
            "getdict",
            {"geolocation": "US"},
        ),
    ):
        kwargs = {param: arg}
        settings = {}
        if old_setting_value is not None:
            settings[setting] = old_setting_value
        crawler = get_crawler(settings=settings)
        spider = EcommerceSpider.from_crawler(crawler, **kwargs, **base_kwargs)
        getter = getattr(crawler.settings, getter_name)
        assert getter(setting) == new_setting_value
        assert spider.allowed_domains == ["example.com"]


def assertEqualJson(actual, expected):
    """Compare the JSON representation of 2 Python objects.

    This allows to take into account things like the order of key-value pairs
    in dictionaries, which would not be taken into account when comparing
    dictionaries directly.

    It also generates a better diff in pytest output when enums are involved,
    e.g. geolocation values.
    """
    actual_json = json.dumps(actual, indent=2)
    expected_json = json.dumps(expected, indent=2)
    assert actual_json == expected_json


def test_metadata():
    actual_metadata = get_spider_metadata(EcommerceSpider, normalize=True)
    expected_metadata = {
        "template": True,
        "title": "E-commerce",
        "description": "Template for spiders that extract product data from e-commerce websites.",
        "param_schema": {
            "groups": [
                {
                    "description": (
                        "Input data that determines the start URLs of the crawl."
                    ),
                    "id": "inputs",
                    "title": "Inputs",
                    "widget": "exclusive",
                },
            ],
            "properties": {
                "url": {
                    "default": "",
                    "description": (
                        "Initial URL for the crawl. Enter the full URL including http(s), "
                        "you can copy and paste it from your browser. Example: https://toscrape.com/"
                    ),
                    "exclusiveRequired": True,
                    "group": "inputs",
                    "pattern": r"^https?://[^:/\s]+(:\d{1,5})?(/[^\s]*)*(#[^\s]*)?$",
                    "title": "URL",
                    "type": "string",
                },
<<<<<<< HEAD
                "urls": {
                    "anyOf": [
                        {"items": {"type": "string"}, "type": "array"},
                        {"type": "null"},
                    ],
                    "default": None,
                    "description": (
                        "Initial URLs for the crawl, separated by new lines. Enter the "
                        "full URL including http(s), you can copy and paste it from your "
                        "browser. Example: https://toscrape.com/"
                    ),
                    "exclusiveRequired": True,
                    "group": "inputs",
                    "title": "URLs",
                    "widget": "textarea",
=======
                "seed_url": {
                    "default": "",
                    "description": (
                        "URL that point to a list of URLs to crawl, e.g. "
                        "https://example.com/url-list.txt. The linked list "
                        "must contain 1 URL per line."
                    ),
                    "exclusiveRequired": True,
                    "group": "inputs",
                    "pattern": r"^https?://[^:/\s]+(:\d{1,5})?(/[^\s]*)*(#[^\s]*)?$",
                    "title": "Seed URL",
                    "type": "string",
>>>>>>> 5f4c2c66
                },
                "geolocation": {
                    "anyOf": [
                        {"type": "string"},
                        {"type": "null"},
                    ],
                    "default": None,
                    "description": (
                        "ISO 3166-1 alpha-2 2-character string specified in "
                        "https://docs.zyte.com/zyte-api/usage/reference.html"
                        "#operation/extract/request/geolocation."
                    ),
                    "enumMeta": {
                        code: {
                            "title": GEOLOCATION_OPTIONS_WITH_CODE[code],
                        }
                        for code in sorted(Geolocation)
                    },
                    "title": "Geolocation",
                    "enum": list(
                        sorted(GEOLOCATION_OPTIONS, key=GEOLOCATION_OPTIONS.__getitem__)
                    ),
                },
                "max_requests": {
                    "anyOf": [{"type": "integer"}, {"type": "null"}],
                    "default": 100,
                    "description": (
                        "The maximum number of Zyte API requests allowed for the crawl.\n"
                        "\n"
                        "Requests with error responses that cannot be retried or exceed "
                        "their retry limit also count here, but they incur in no costs "
                        "and do not increase the request count in Scrapy Cloud."
                    ),
                    "title": "Max Requests",
                    "widget": "request-limit",
                },
                "extract_from": {
                    "anyOf": [{"type": "string"}, {"type": "null"}],
                    "default": None,
                    "description": (
                        "Whether to perform extraction using a browser request "
                        "(browserHtml) or an HTTP request (httpResponseBody)."
                    ),
                    "enumMeta": {
                        "browserHtml": {
                            "description": "Use browser rendering. Often provides the best quality.",
                            "title": "browserHtml",
                        },
                        "httpResponseBody": {
                            "description": "Use HTTP responses. Cost-efficient and fast extraction method, which works well on many websites.",
                            "title": "httpResponseBody",
                        },
                    },
                    "title": "Extraction source",
                    "enum": ["httpResponseBody", "browserHtml"],
                },
                "crawl_strategy": {
                    "default": "full",
                    "description": "Determines how the start URL and follow-up URLs are crawled.",
                    "enumMeta": {
                        "full": {
                            "description": "Follow most links within the domain of URL in an attempt to discover and extract as many products as possible.",
                            "title": "Full",
                        },
                        "navigation": {
                            "description": (
                                "Follow pagination, subcategories, and "
                                "product detail pages. Pagination Only is a "
                                "better choice if the target URL does not "
                                "have subcategories, or if Zyte API is "
                                "misidentifying some URLs as subcategories."
                            ),
                            "title": "Navigation",
                        },
                        "pagination_only": {
                            "description": (
                                "Follow pagination and product detail pages. Subcategory links are ignored."
                            ),
                            "title": "Pagination Only",
                        },
                    },
                    "title": "Crawl strategy",
                    "enum": ["full", "navigation", "pagination_only"],
                    "type": "string",
                },
            },
            "title": "EcommerceSpiderParams",
            "type": "object",
        },
    }
    assertEqualJson(actual_metadata, expected_metadata)

    geolocation = actual_metadata["param_schema"]["properties"]["geolocation"]
    assert geolocation["enum"][0] == "AF"
    assert geolocation["enumMeta"]["UY"] == {"title": "Uruguay (UY)"}
    assert set(geolocation["enum"]) == set(geolocation["enumMeta"])


@pytest.mark.parametrize(
    "valid,url",
    [
        (False, ""),
        (False, "http://"),
        (False, "http:/example.com"),
        (False, "ftp://example.com"),
        (False, "example.com"),
        (False, "//example.com"),
        (False, "http://foo:bar@example.com"),
        (False, " http://example.com"),
        (False, "http://example.com "),
        (False, "http://examp le.com"),
        (False, "https://example.com:232323"),
        (True, "http://example.com"),
        (True, "http://bücher.example"),
        (True, "http://xn--bcher-kva.example"),
        (True, "https://i❤.ws"),
        (True, "https://example.com"),
        (True, "https://example.com/"),
        (True, "https://example.com:2323"),
        (True, "https://example.com:2323/"),
        (True, "https://example.com:2323/foo"),
        (True, "https://example.com/f"),
        (True, "https://example.com/foo"),
        (True, "https://example.com/foo/"),
        (True, "https://example.com/foo/bar"),
        (True, "https://example.com/foo/bar/"),
        (True, "https://example.com/foo/bar?baz"),
        (True, "https://example.com/foo/bar/?baz"),
        (True, "https://example.com?foo"),
        (True, "https://example.com?foo=bar"),
        (True, "https://example.com/?foo=bar&baz"),
        (True, "https://example.com/?foo=bar&baz#"),
        (True, "https://example.com/?foo=bar&baz#frag"),
        (True, "https://example.com#"),
        (True, "https://example.com/#"),
        (True, "https://example.com/&"),
        (True, "https://example.com/&#"),
    ],
)
def test_validation_url(url, valid):
    url_re = BaseSpiderParams.model_fields["url"].metadata[0].pattern
    assert bool(re.match(url_re, url)) == valid


def test_get_parse_product_request():
    base_kwargs = {
        "url": "https://example.com",
    }
    crawler = get_crawler()

    # Crawls products outside of domains by default
    spider = EcommerceSpider.from_crawler(crawler, **base_kwargs)
    request = ProbabilityRequest(url="https://example.com")
    scrapy_request = spider.get_parse_product_request(request)
    assert scrapy_request.meta.get("allow_offsite") is True


def test_get_subcategory_request():
    url = "https://example.com"

    # Normal request but with mostly empty values
    request = Request(url)
    spider = EcommerceSpider(url="https://example.com")
    parse_navigation = lambda _: None
    spider.parse_navigation = parse_navigation  # type: ignore

    scrapy_request = spider.get_subcategory_request(request)
    assert isinstance(scrapy_request, scrapy.Request)
    assert scrapy_request.callback == parse_navigation
    assert scrapy_request.priority == 0
    assert scrapy_request.meta == {
        "page_params": {},
        "crawling_logs": {
            "name": "",
            "probability": None,
            "page_type": "subCategories",
        },
    }

    # Non-Heuristics request
    request = ProbabilityRequest.from_dict(
        {"url": url, "name": "Some request", "metadata": {"probability": 0.98}}
    )
    spider = EcommerceSpider(url="https://example.com")
    parse_navigation = lambda _: None
    spider.parse_navigation = parse_navigation  # type: ignore
    page_params = {"full_domain": "example.com"}

    scrapy_request = spider.get_subcategory_request(request, page_params=page_params)
    assert isinstance(scrapy_request, scrapy.Request)
    assert scrapy_request.callback == parse_navigation
    assert scrapy_request.priority == 98
    assert scrapy_request.meta == {
        "page_params": {},
        "crawling_logs": {
            "name": "Some request",
            "probability": 0.98,
            "page_type": "subCategories",
        },
    }

    # Heuristics request
    request = ProbabilityRequest.from_dict(
        {
            "url": url,
            "name": "[heuristics] Some request",
            "metadata": {"probability": 0.1},
        }
    )
    spider = EcommerceSpider(url="https://example.com")
    parse_navigation = lambda _: None
    spider.parse_navigation = parse_navigation  # type: ignore
    page_params = {"full_domain": "example.com"}

    scrapy_request = spider.get_subcategory_request(request, page_params=page_params)
    assert isinstance(scrapy_request, scrapy.Request)
    assert scrapy_request.callback == parse_navigation
    assert scrapy_request.priority == 10
    assert scrapy_request.meta == {
        "page_params": page_params,
        "crawling_logs": {
            "name": "Some request",
            "probability": 0.1,
            "page_type": "productNavigation-heuristics",
        },
    }


def test_get_nextpage_request():
    url = "https://example.com"

    # Minimal Args
    request = Request(url)
    spider = EcommerceSpider(url="https://example.com")
    parse_navigation = lambda _: None
    spider.parse_navigation = parse_navigation  # type: ignore

    scrapy_request = spider.get_nextpage_request(request)
    assert isinstance(scrapy_request, scrapy.Request)
    assert scrapy_request.callback == parse_navigation
    assert scrapy_request.priority == 100
    assert scrapy_request.meta == {
        "page_params": {},
        "crawling_logs": {"name": "", "probability": None, "page_type": "nextPage"},
    }


def test_get_parse_navigation_request():
    url = "https://example.com"

    # Minimal args
    request = Request(url)
    spider = EcommerceSpider(url="https://example.com")
    parse_navigation = lambda _: None
    spider.parse_navigation = parse_navigation  # type: ignore

    scrapy_request = spider.get_parse_navigation_request(request)
    assert isinstance(scrapy_request, scrapy.Request)
    assert scrapy_request.callback == parse_navigation
    assert scrapy_request.priority == 0
    assert scrapy_request.meta == {
        "page_params": {},
        "crawling_logs": {
            "name": "",
            "probability": None,
            "page_type": "productNavigation",
        },
    }


@pytest.mark.parametrize("url,allowed_domain", URL_TO_DOMAIN)
def test_set_allowed_domains(url, allowed_domain):
    crawler = get_crawler()

    kwargs = {"url": url}
    spider = EcommerceSpider.from_crawler(crawler, **kwargs)
    assert spider.allowed_domains == [allowed_domain]


def test_input_none():
    crawler = get_crawler()
    with pytest.raises(ValueError):
        EcommerceSpider.from_crawler(crawler)


def test_input_multiple():
    crawler = get_crawler()
    with pytest.raises(ValueError):
        EcommerceSpider.from_crawler(
            crawler,
            url="https://a.example",
<<<<<<< HEAD
            urls=["https://b.example"],
=======
            seed_url="https://b.example",
>>>>>>> 5f4c2c66
        )


def test_url_invalid():
    crawler = get_crawler()
    with pytest.raises(ValueError):
        EcommerceSpider.from_crawler(crawler, url="foo")


<<<<<<< HEAD
def test_urls(caplog):
    crawler = get_crawler()
    url = "https://example.com"

    spider = EcommerceSpider.from_crawler(crawler, urls=[url])
    start_requests = list(spider.start_requests())
    assert len(start_requests) == 1
    assert start_requests[0].url == url
    assert start_requests[0].callback == spider.parse_navigation

    spider = EcommerceSpider.from_crawler(crawler, urls=url)
    start_requests = list(spider.start_requests())
    assert len(start_requests) == 1
    assert start_requests[0].url == url
    assert start_requests[0].callback == spider.parse_navigation

    caplog.clear()
    spider = EcommerceSpider.from_crawler(
        crawler,
        urls="https://a.example\n \nhttps://b.example\nhttps://c.example\nfoo\n\n",
    )
    assert "'foo', from the 'urls' spider argument, is not a valid URL" in caplog.text
    start_requests = list(spider.start_requests())
    assert len(start_requests) == 3
    assert all(
        request.callback == spider.parse_navigation for request in start_requests
    )
    assert start_requests[0].url == "https://a.example"
    assert start_requests[1].url == "https://b.example"
    assert start_requests[2].url == "https://c.example"

    caplog.clear()
    with pytest.raises(ValueError):
        spider = EcommerceSpider.from_crawler(
            crawler,
            urls="foo\nbar",
        )
    assert "'foo', from the 'urls' spider argument, is not a valid URL" in caplog.text
    assert "'bar', from the 'urls' spider argument, is not a valid URL" in caplog.text
=======
def test_seed_url():
    crawler = get_crawler()
    url = "https://example.com"

    with patch("zyte_spider_templates.spiders.ecommerce.requests.get") as mock_get:
        response = requests.Response()
        response._content = (
            b"https://a.example\n \nhttps://b.example\nhttps://c.example\n\n"
        )
        mock_get.return_value = response
        spider = EcommerceSpider.from_crawler(crawler, seed_url=url)
        mock_get.assert_called_with(url)

    start_requests = list(spider.start_requests())
    assert len(start_requests) == 3
    assert start_requests[0].url == "https://a.example"
    assert start_requests[1].url == "https://b.example"
    assert start_requests[2].url == "https://c.example"
>>>>>>> 5f4c2c66
<|MERGE_RESOLUTION|>--- conflicted
+++ resolved
@@ -395,7 +395,6 @@
                     "title": "URL",
                     "type": "string",
                 },
-<<<<<<< HEAD
                 "urls": {
                     "anyOf": [
                         {"items": {"type": "string"}, "type": "array"},
@@ -411,7 +410,7 @@
                     "group": "inputs",
                     "title": "URLs",
                     "widget": "textarea",
-=======
+                },
                 "seed_url": {
                     "default": "",
                     "description": (
@@ -424,7 +423,6 @@
                     "pattern": r"^https?://[^:/\s]+(:\d{1,5})?(/[^\s]*)*(#[^\s]*)?$",
                     "title": "Seed URL",
                     "type": "string",
->>>>>>> 5f4c2c66
                 },
                 "geolocation": {
                     "anyOf": [
@@ -716,11 +714,19 @@
         EcommerceSpider.from_crawler(
             crawler,
             url="https://a.example",
-<<<<<<< HEAD
             urls=["https://b.example"],
-=======
+        )
+    with pytest.raises(ValueError):
+        EcommerceSpider.from_crawler(
+            crawler,
+            url="https://a.example",
             seed_url="https://b.example",
->>>>>>> 5f4c2c66
+        )
+    with pytest.raises(ValueError):
+        EcommerceSpider.from_crawler(
+            crawler,
+            urls=["https://a.example"],
+            seed_url="https://b.example",
         )
 
 
@@ -730,7 +736,6 @@
         EcommerceSpider.from_crawler(crawler, url="foo")
 
 
-<<<<<<< HEAD
 def test_urls(caplog):
     crawler = get_crawler()
     url = "https://example.com"
@@ -770,7 +775,8 @@
         )
     assert "'foo', from the 'urls' spider argument, is not a valid URL" in caplog.text
     assert "'bar', from the 'urls' spider argument, is not a valid URL" in caplog.text
-=======
+
+
 def test_seed_url():
     crawler = get_crawler()
     url = "https://example.com"
@@ -788,5 +794,4 @@
     assert len(start_requests) == 3
     assert start_requests[0].url == "https://a.example"
     assert start_requests[1].url == "https://b.example"
-    assert start_requests[2].url == "https://c.example"
->>>>>>> 5f4c2c66
+    assert start_requests[2].url == "https://c.example"