--- conflicted
+++ resolved
@@ -663,7 +663,6 @@
     }
 
 
-<<<<<<< HEAD
 def test_search_queries():
     crawler = get_crawler()
     url = "https://example.com"
@@ -741,7 +740,8 @@
         )
     )
     assert items if yields_items else not items
-=======
+
+
 @deferred_f_from_coro_f
 async def test_extract_jobs(zyte_api_server, jobs_website):
     items = await crawl_fake_zyte_api(
@@ -823,5 +823,4 @@
         JobPostingSpider,
         {"url": str(jobs_website.make_url("/jobs/foo"))},
     )
-    assert not items
->>>>>>> eff912f3
+    assert not items